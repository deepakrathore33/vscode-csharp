/*---------------------------------------------------------------------------------------------
 *  Copyright (c) Microsoft Corporation. All rights reserved.
 *  Licensed under the MIT License. See License.txt in the project root for license information.
 *--------------------------------------------------------------------------------------------*/

import * as vscode from 'vscode';
import { DocumentSelector } from 'vscode-languageserver-protocol';
import * as path from 'path';

export interface CommonOptions {
    readonly dotnetPath: string;
    readonly waitForDebugger: boolean;
    readonly serverPath: string;
    readonly useOmnisharpServer: boolean;
    readonly excludePaths: string[];

    /** The default solution; this has been normalized to a full file path from the workspace folder it was configured in, or the string "disable" if that has been disabled */
    readonly defaultSolution: string;
    readonly unitTestDebuggingOptions: object;
    readonly runSettingsPath: string;
}

export interface OmnisharpServerOptions {
    readonly useModernNet: boolean;
    readonly monoPath: string;
    readonly loggingLevel: string;
    readonly autoStart: boolean;
    readonly projectFilesExcludePattern: string;
    readonly projectLoadTimeout: number;
    readonly maxProjectResults: number;
    readonly useEditorFormattingSettings: boolean;
    readonly enableRoslynAnalyzers: boolean;
    readonly enableEditorConfigSupport: boolean;
    readonly enableDecompilationSupport: boolean;
    readonly enableImportCompletion: boolean;
    readonly enableAsyncCompletion: boolean;
    readonly analyzeOpenDocumentsOnly: boolean;
    readonly organizeImportsOnFormat: boolean;
    readonly disableMSBuildDiagnosticWarning: boolean;
    readonly showOmnisharpLogOnError: boolean;
    readonly minFindSymbolsFilterLength: number;
    readonly maxFindSymbolsItems: number;
    readonly enableMsBuildLoadProjectsOnDemand: boolean;
    readonly sdkPath: string;
    readonly sdkVersion: string;
    readonly sdkIncludePrereleases: boolean;
    readonly dotNetCliPaths: string[];
    readonly useFormatting: boolean;
    readonly showReferencesCodeLens: boolean;
    readonly showTestsCodeLens: boolean;
    readonly filteredSymbolsCodeLens: string[];
    readonly disableCodeActions: boolean;
    readonly useSemanticHighlighting: boolean;
    readonly inlayHintsEnableForParameters: boolean;
    readonly inlayHintsForLiteralParameters: boolean;
    readonly inlayHintsForObjectCreationParameters: boolean;
    readonly inlayHintsForIndexerParameters: boolean;
    readonly inlayHintsForOtherParameters: boolean;
    readonly inlayHintsSuppressForParametersThatDifferOnlyBySuffix: boolean;
    readonly inlayHintsSuppressForParametersThatMatchMethodIntent: boolean;
    readonly inlayHintsSuppressForParametersThatMatchArgumentName: boolean;
    readonly inlayHintsEnableForTypes: boolean;
    readonly inlayHintsForImplicitVariableTypes: boolean;
    readonly inlayHintsForLambdaParameterTypes: boolean;
    readonly inlayHintsForImplicitObjectCreation: boolean;
    readonly maxProjectFileCountForDiagnosticAnalysis: number;
    readonly suppressDotnetRestoreNotification: boolean;
    readonly enableLspDriver?: boolean | null;
}

export interface LanguageServerOptions {
    readonly logLevel: string;
    readonly documentSelector: DocumentSelector;
    readonly extensionsPaths: string[] | null;
    readonly preferCSharpExtension: boolean;
    readonly startTimeout: number;
<<<<<<< HEAD
    readonly preferCSharpExtension: boolean;
=======
    readonly crashDumpPath: string | undefined;
>>>>>>> 0d538d68
}

export interface RazorOptions {
    readonly razorDevMode: boolean;
    readonly razorPluginPath: string;
}

class CommonOptionsImpl implements CommonOptions {
    public get dotnetPath() {
        return readOption<string>('dotnet.dotnetPath', '', 'omnisharp.dotnetPath');
    }
    public get waitForDebugger() {
        return readOption<boolean>('dotnet.server.waitForDebugger', false, 'omnisharp.waitForDebugger');
    }
    public get serverPath() {
        return readOption<string>('dotnet.server.path', '', 'omnisharp.path', 'csharp.omnisharp');
    }
    public get useOmnisharpServer() {
        return readOption<boolean>('dotnet.server.useOmnisharp', false);
    }
    public get excludePaths() {
        return getExcludedPaths();
    }

    /** The default solution; this has been normalized to a full file path from the workspace folder it was configured in, or the string "disable" if that has been disabled */
    public get defaultSolution() {
        let defaultSolution = '';
        const defaultSolutionFromWorkspace = readOption<string>(
            'dotnet.defaultSolution',
            '',
            'omnisharp.defaultLaunchSolution'
        );

        // If the workspace has defaultSolution disabled, just be done
        if (defaultSolutionFromWorkspace === 'disable') {
            defaultSolution = 'disable';
        } else {
            if (vscode.workspace.workspaceFolders !== undefined) {
                // If this is multi-folder, then check to see if we have a fully qualified path set directly in the workspace settings; this will let the user directly specify in their
                // workspace settings which one is active in the case of a multi-folder workspace. This has to be absolute because in this case, there's no clear folder to resolve a relative
                // path against.
                if (vscode.workspace.workspaceFolders.length > 1) {
                    if (path.isAbsolute(defaultSolutionFromWorkspace)) {
                        defaultSolution = defaultSolutionFromWorkspace;
                    }
                }

                // If we didn't have an absolute workspace setting, then check each workspace folder and resolve any relative paths against it
                if (defaultSolution == '') {
                    for (const workspaceFolder of vscode.workspace.workspaceFolders) {
                        const workspaceFolderConfig = vscode.workspace.getConfiguration(undefined, workspaceFolder.uri);
                        const defaultSolutionFromWorkspaceFolder = readOptionFromConfig<string>(
                            workspaceFolderConfig,
                            'dotnet.defaultSolution',
                            '',
                            'omnisharp.defaultLaunchSolution'
                        );
                        if (
                            defaultSolutionFromWorkspaceFolder !== '' &&
                            defaultSolutionFromWorkspaceFolder !== 'disable'
                        ) {
                            defaultSolution = path.join(workspaceFolder.uri.fsPath, defaultSolutionFromWorkspaceFolder);
                            break;
                        }
                    }
                }
            }
        }

        return defaultSolution;
    }

    public get unitTestDebuggingOptions() {
        return readOption<object>('dotnet.unitTestDebuggingOptions', {}, 'csharp.unitTestDebuggingOptions');
    }
    public get runSettingsPath() {
        return readOption<string>('dotnet.unitTests.runSettingsPath', '', 'omnisharp.testRunSettings');
    }
}

class OmnisharpOptionsImpl implements OmnisharpServerOptions {
    public get useModernNet() {
        return readOption<boolean>('omnisharp.useModernNet', true);
    }
    public get monoPath() {
        return readOption<string>('omnisharp.monoPath', '');
    }
    public get loggingLevel() {
        let loggingLevel = readOption<string>('omnisharp.loggingLevel', 'information');
        if (loggingLevel && loggingLevel.toLowerCase() === 'verbose') {
            loggingLevel = 'debug';
        }
        return loggingLevel;
    }
    public get autoStart() {
        return readOption<boolean>('omnisharp.autoStart', true);
    }
    public get projectFilesExcludePattern() {
        return readOption<string>(
            'omnisharp.projectFilesExcludePattern',
            '**/node_modules/**,**/.git/**,**/bower_components/**'
        );
    }
    public get projectLoadTimeout() {
        return readOption<number>('omnisharp.projectLoadTimeout', 60);
    }
    public get maxProjectResults() {
        return readOption<number>('omnisharp.maxProjectResults', 250);
    }
    public get useEditorFormattingSettings() {
        return readOption<boolean>('omnisharp.useEditorFormattingSettings', true);
    }
    public get enableRoslynAnalyzers() {
        const enableRoslynAnalyzersLegacyOption = readOption<boolean>('omnisharp.enableRoslynAnalyzers', false);

        const diagnosticAnalysisScope = readOption<string>(
            'dotnet.backgroundAnalysis.analyzerDiagnosticsScope',
            commonOptions.useOmnisharpServer ? 'none' : 'openFiles'
        );
        const enableRoslynAnalyzersNewOption = diagnosticAnalysisScope != 'none';
        return enableRoslynAnalyzersLegacyOption || enableRoslynAnalyzersNewOption;
    }
    public get enableEditorConfigSupport() {
        return readOption<boolean>('omnisharp.enableEditorConfigSupport', true);
    }
    public get enableDecompilationSupport() {
        return readOption<boolean>('omnisharp.enableDecompilationSupport', false);
    }
    public get enableImportCompletion() {
        return readOption<boolean>(
            'dotnet.completion.showCompletionItemsFromUnimportedNamespaces',
            false,
            'omnisharp.enableImportCompletion'
        );
    }
    public get enableAsyncCompletion() {
        return readOption<boolean>('omnisharp.enableAsyncCompletion', false);
    }
    public get analyzeOpenDocumentsOnly() {
        const analyzeOpenDocumentsOnlyLegacyOption = readOption<boolean>('omnisharp.analyzeOpenDocumentsOnly', false);

        const diagnosticAnalysisScope = readOption<string>(
            'dotnet.backgroundAnalysis.analyzerDiagnosticsScope',
            commonOptions.useOmnisharpServer ? 'none' : 'openFiles'
        );
        const analyzeOpenDocumentsOnlyNewOption = diagnosticAnalysisScope == 'openFiles';
        return analyzeOpenDocumentsOnlyLegacyOption || analyzeOpenDocumentsOnlyNewOption;
    }
    public get organizeImportsOnFormat() {
        return readOption<boolean>('omnisharp.organizeImportsOnFormat', false);
    }
    public get disableMSBuildDiagnosticWarning() {
        return readOption<boolean>('omnisharp.disableMSBuildDiagnosticWarning', false);
    }
    public get showOmnisharpLogOnError() {
        return readOption<boolean>('csharp.showOmnisharpLogOnError', true);
    }
    public get minFindSymbolsFilterLength() {
        return readOption<number>('omnisharp.minFindSymbolsFilterLength', 0);
    }
    public get maxFindSymbolsItems() {
        return readOption<number>('omnisharp.maxFindSymbolsItems', 1000);
    }
    public get enableMsBuildLoadProjectsOnDemand() {
        return readOption<boolean>('omnisharp.enableMsBuildLoadProjectsOnDemand', false);
    }
    public get sdkPath() {
        return readOption<string>('omnisharp.sdkPath', '');
    }
    public get sdkVersion() {
        return readOption<string>('omnisharp.sdkVersion', '');
    }
    public get sdkIncludePrereleases() {
        return readOption<boolean>('omnisharp.sdkIncludePrereleases', true);
    }
    public get dotNetCliPaths() {
        return readOption<string[]>('omnisharp.dotNetCliPaths', []);
    }
    public get useFormatting() {
        return readOption<boolean>('csharp.format.enable', true);
    }
    public get showReferencesCodeLens() {
        return readOption<boolean>(
            'dotnet.codeLens.enableReferencesCodeLens',
            true,
            'csharp.referencesCodeLens.enabled'
        );
    }
    public get showTestsCodeLens() {
        return readOption<boolean>('dotnet.codeLens.enableTestsCodeLens', true, 'csharp.testsCodeLens.enabled');
    }
    public get filteredSymbolsCodeLens() {
        return readOption<string[]>('csharp.referencesCodeLens.filteredSymbols', []);
    }
    public get disableCodeActions() {
        return readOption<boolean>('csharp.disableCodeActions', false);
    }
    public get useSemanticHighlighting() {
        return readOption<boolean>('csharp.semanticHighlighting.enabled', true);
    }
    public get inlayHintsEnableForParameters() {
        return readOption<boolean>(
            'dotnet.inlayHints.enableInlayHintsForParameters',
            false,
            'csharp.inlayHints.parameters.enabled'
        );
    }
    public get inlayHintsForLiteralParameters() {
        return readOption<boolean>(
            'dotnet.inlayHints.enableInlayHintsForLiteralParameters',
            false,
            'csharp.inlayHints.parameters.forLiteralParameters'
        );
    }
    public get inlayHintsForObjectCreationParameters() {
        return readOption<boolean>(
            'dotnet.inlayHints.enableInlayHintsForObjectCreationParameters',
            false,
            'csharp.inlayHints.parameters.forObjectCreationParameters'
        );
    }
    public get inlayHintsForIndexerParameters() {
        return readOption<boolean>(
            'dotnet.inlayHints.enableInlayHintsForIndexerParameters',
            false,
            'csharp.inlayHints.parameters.forIndexerParameters'
        );
    }
    public get inlayHintsForOtherParameters() {
        return readOption<boolean>(
            'dotnet.inlayHints.enableInlayHintsForOtherParameters',
            false,
            'csharp.inlayHints.parameters.forOtherParameters'
        );
    }
    public get inlayHintsSuppressForParametersThatDifferOnlyBySuffix() {
        return readOption<boolean>(
            'dotnet.inlayHints.suppressInlayHintsForParametersThatDifferOnlyBySuffix',
            false,
            'csharp.inlayHints.parameters.suppressForParametersThatDifferOnlyBySuffix'
        );
    }
    public get inlayHintsSuppressForParametersThatMatchMethodIntent() {
        return readOption<boolean>(
            'dotnet.inlayHints.suppressInlayHintsForParametersThatMatchMethodIntent',
            false,
            'csharp.inlayHints.parameters.suppressForParametersThatMatchMethodIntent'
        );
    }
    public get inlayHintsSuppressForParametersThatMatchArgumentName() {
        return readOption<boolean>(
            'dotnet.inlayHints.suppressInlayHintsForParametersThatMatchArgumentName',
            false,
            'csharp.inlayHints.parameters.suppressForParametersThatMatchArgumentName'
        );
    }
    public get inlayHintsEnableForTypes() {
        return readOption<boolean>(
            'csharp.inlayHints.enableInlayHintsForTypes',
            false,
            'csharp.inlayHints.types.enabled'
        );
    }
    public get inlayHintsForImplicitVariableTypes() {
        return readOption<boolean>(
            'csharp.inlayHints.enableInlayHintsForImplicitVariableTypes',
            false,
            'csharp.inlayHints.types.forImplicitVariableTypes'
        );
    }
    public get inlayHintsForLambdaParameterTypes() {
        return readOption<boolean>(
            'csharp.inlayHints.enableInlayHintsForLambdaParameterTypes',
            false,
            'csharp.inlayHints.types.forLambdaParameterTypes'
        );
    }
    public get inlayHintsForImplicitObjectCreation() {
        return readOption<boolean>(
            'csharp.inlayHints.enableInlayHintsForImplicitObjectCreation',
            false,
            'csharp.inlayHints.types.forImplicitObjectCreation'
        );
    }
    public get maxProjectFileCountForDiagnosticAnalysis() {
        return readOption<number>('csharp.maxProjectFileCountForDiagnosticAnalysis', 1000);
    }
    public get suppressDotnetRestoreNotification() {
        return readOption<boolean>('csharp.suppressDotnetRestoreNotification', false);
    }
    public get enableLspDriver() {
        return readOption<boolean>('omnisharp.enableLspDriver', false);
    }
}

class LanguageServerOptionsImpl implements LanguageServerOptions {
    public get logLevel() {
        return readOption<string>('dotnet.server.trace', 'Information');
    }
    public get documentSelector() {
        return readOption<DocumentSelector>('dotnet.server.documentSelector', ['csharp']);
    }
    public get extensionsPaths() {
        return readOption<string[] | null>('dotnet.server.extensionPaths', null);
    }
    public get preferCSharpExtension() {
        return readOption<boolean>('dotnet.preferCSharpExtension', false);
    }
    public get startTimeout() {
        return readOption<number>('dotnet.server.startTimeout', 30000);
    }
<<<<<<< HEAD
    public get preferCSharpExtension() {
        return readOption<boolean>('dotnet.preferCSharpExtension', false);
=======
    public get crashDumpPath() {
        return readOption<string | undefined>('dotnet.server.crashDumpPath', undefined);
>>>>>>> 0d538d68
    }
}

class RazorOptionsImpl implements RazorOptions {
    public get razorDevMode() {
        return readOption<boolean>('razor.devmode', false);
    }
    public get razorPluginPath() {
        return readOption<string>('razor.plugin.path', '');
    }
}

export const commonOptions: CommonOptions = new CommonOptionsImpl();
export const omnisharpOptions: OmnisharpServerOptions = new OmnisharpOptionsImpl();
export const languageServerOptions: LanguageServerOptions = new LanguageServerOptionsImpl();
export const razorOptions: RazorOptions = new RazorOptionsImpl();

function getExcludedPaths(): string[] {
    const workspaceConfig = vscode.workspace.getConfiguration();

    const excludePaths = getExcludes(workspaceConfig, 'files.exclude');
    return excludePaths;

    function getExcludes(config: vscode.WorkspaceConfiguration, option: string): string[] {
        const optionValue = config.get<{ [i: string]: boolean }>(option, {});
        return Object.entries(optionValue)
            .filter(([_, value]) => value)
            .map(([key, _]) => key);
    }
}

/**
 * Reads an option from the vscode config with an optional back compat parameter.
 */
function readOptionFromConfig<T>(
    config: vscode.WorkspaceConfiguration,
    option: string,
    defaultValue: T,
    ...backCompatOptionNames: string[]
): T {
    let value = config.get<T>(option);

    if (value === undefined && backCompatOptionNames.length > 0) {
        // Search the back compat options for a defined value.
        value = backCompatOptionNames.map((name) => config.get<T>(name)).find((val) => val);
    }

    return value ?? defaultValue;
}

function readOption<T>(option: string, defaultValue: T, ...backCompatOptionNames: string[]): T {
    return readOptionFromConfig(vscode.workspace.getConfiguration(), option, defaultValue, ...backCompatOptionNames);
}

export const CommonOptionsThatTriggerReload: ReadonlyArray<keyof CommonOptions> = [
    'dotnetPath',
    'waitForDebugger',
    'serverPath',
    'useOmnisharpServer',
];

export const OmnisharpOptionsThatTriggerReload: ReadonlyArray<keyof OmnisharpServerOptions> = [
    'enableMsBuildLoadProjectsOnDemand',
    'loggingLevel',
    'enableEditorConfigSupport',
    'enableDecompilationSupport',
    'enableImportCompletion',
    'organizeImportsOnFormat',
    'enableAsyncCompletion',
    'useModernNet',
    'enableLspDriver',
    'sdkPath',
    'sdkVersion',
    'sdkIncludePrereleases',
    'analyzeOpenDocumentsOnly',
    'enableRoslynAnalyzers',
    'inlayHintsEnableForParameters',
    'inlayHintsForLiteralParameters',
    'inlayHintsForObjectCreationParameters',
    'inlayHintsForIndexerParameters',
    'inlayHintsForOtherParameters',
    'inlayHintsSuppressForParametersThatDifferOnlyBySuffix',
    'inlayHintsSuppressForParametersThatMatchMethodIntent',
    'inlayHintsSuppressForParametersThatMatchArgumentName',
    'inlayHintsEnableForTypes',
    'inlayHintsForImplicitVariableTypes',
    'inlayHintsForLambdaParameterTypes',
    'inlayHintsForImplicitObjectCreation',
];

export const LanguageServerOptionsThatTriggerReload: ReadonlyArray<keyof LanguageServerOptions> = [
    'logLevel',
    'documentSelector',
    'preferCSharpExtension',
];<|MERGE_RESOLUTION|>--- conflicted
+++ resolved
@@ -74,11 +74,8 @@
     readonly extensionsPaths: string[] | null;
     readonly preferCSharpExtension: boolean;
     readonly startTimeout: number;
-<<<<<<< HEAD
     readonly preferCSharpExtension: boolean;
-=======
     readonly crashDumpPath: string | undefined;
->>>>>>> 0d538d68
 }
 
 export interface RazorOptions {
@@ -390,13 +387,11 @@
     public get startTimeout() {
         return readOption<number>('dotnet.server.startTimeout', 30000);
     }
-<<<<<<< HEAD
     public get preferCSharpExtension() {
         return readOption<boolean>('dotnet.preferCSharpExtension', false);
-=======
+    }
     public get crashDumpPath() {
         return readOption<string | undefined>('dotnet.server.crashDumpPath', undefined);
->>>>>>> 0d538d68
     }
 }
 
