--- conflicted
+++ resolved
@@ -38,11 +38,9 @@
 import { razorOptions } from '../../shared/options';
 import { ColorPresentationHandler } from '../../razor/src/colorPresentation/colorPresentationHandler';
 import { ColorPresentation } from 'vscode-html-languageservice';
-<<<<<<< HEAD
 import { convertRangeToSerializable } from '../../razor/src/rpc/serializableRange';
 import { FoldingRangeHandler } from '../../razor/src/folding/foldingRangeHandler';
 import { CompletionHandler } from '../../razor/src/completion/completionHandler';
-=======
 import { DynamicFileInfoHandler } from '../../razor/src/dynamicFile/dynamicFileInfoHandler';
 import { ProvideDynamicFileParams } from '../../razor/src/dynamicFile/provideDynamicFileParams';
 import { ProvideDynamicFileResponse } from '../../razor/src/dynamicFile/provideDynamicFileResponse';
@@ -51,7 +49,6 @@
 import { MappingHandler } from '../../razor/src/mapping/mappingHandler';
 import { RazorMapTextChangesParams } from '../../razor/src/mapping/razorMapTextChangesParams';
 import { RazorMapTextChangesResponse } from '../../razor/src/mapping/razorMapTextChangesResponse';
->>>>>>> a1d442ee
 
 export function registerRazorEndpoints(
     context: vscode.ExtensionContext,
@@ -100,6 +97,59 @@
                 return await ColorPresentationHandler.doColorPresentationRequest(document.uri, params);
             }
         );
+
+        registerRequestHandler<FoldingRangeParams, FoldingRange[]>(FoldingRangeRequest.method, async (params) => {
+            const uri = UriConverter.deserialize(params.textDocument.uri);
+            const document = await documentManager.getDocument(uri);
+
+            const results = await vscode.commands.executeCommand<vscode.FoldingRange[]>(
+                'vscode.executeFoldingRangeProvider',
+                document.uri
+            );
+
+            return FoldingRangeHandler.convertFoldingRanges(results, razorLogger);
+        });
+
+        registerRequestHandler<HoverParams, Hover | undefined>(HoverRequest.method, async (params) => {
+            const uri = UriConverter.deserialize(params.textDocument.uri);
+            const document = await documentManager.getDocument(uri);
+
+            const results = await vscode.commands.executeCommand<vscode.Hover[]>(
+                'vscode.executeHoverProvider',
+                document.uri,
+                params.position
+            );
+            const applicableHover = results.filter((item) => item.range)[0];
+
+            return rewriteHover(applicableHover);
+        });
+
+        registerRequestHandler<DocumentHighlightParams, DocumentHighlight[]>(
+            DocumentHighlightRequest.method,
+            async (params) => {
+                const uri = UriConverter.deserialize(params.textDocument.uri);
+                const document = await documentManager.getDocument(uri);
+
+                const results = await vscode.commands.executeCommand<vscode.DocumentHighlight[]>(
+                    'vscode.executeDocumentHighlights',
+                    document.uri,
+                    params.position
+                );
+
+                return rewriteHighlight(results);
+            }
+        );
+
+        registerRequestHandler<CompletionParams, CompletionList>(CompletionRequest.method, async (params) => {
+            const uri = UriConverter.deserialize(params.textDocument.uri);
+            const document = await documentManager.getDocument(uri);
+
+            return CompletionHandler.provideVscodeCompletions(
+                document.uri,
+                params.position,
+                params.context?.triggerCharacter
+            );
+        });
     }
 
     function registerNonCohostingEndpoints() {
@@ -127,59 +177,6 @@
             }
         );
     }
-
-    registerRequestHandler<FoldingRangeParams, FoldingRange[]>(FoldingRangeRequest.method, async (params) => {
-        const uri = UriConverter.deserialize(params.textDocument.uri);
-        const document = await documentManager.getDocument(uri);
-
-        const results = await vscode.commands.executeCommand<vscode.FoldingRange[]>(
-            'vscode.executeFoldingRangeProvider',
-            document.uri
-        );
-
-        return FoldingRangeHandler.convertFoldingRanges(results, razorLogger);
-    });
-
-    registerRequestHandler<HoverParams, Hover | undefined>(HoverRequest.method, async (params) => {
-        const uri = UriConverter.deserialize(params.textDocument.uri);
-        const document = await documentManager.getDocument(uri);
-
-        const results = await vscode.commands.executeCommand<vscode.Hover[]>(
-            'vscode.executeHoverProvider',
-            document.uri,
-            params.position
-        );
-        const applicableHover = results.filter((item) => item.range)[0];
-
-        return rewriteHover(applicableHover);
-    });
-
-    registerRequestHandler<DocumentHighlightParams, DocumentHighlight[]>(
-        DocumentHighlightRequest.method,
-        async (params) => {
-            const uri = UriConverter.deserialize(params.textDocument.uri);
-            const document = await documentManager.getDocument(uri);
-
-            const results = await vscode.commands.executeCommand<vscode.DocumentHighlight[]>(
-                'vscode.executeDocumentHighlights',
-                document.uri,
-                params.position
-            );
-
-            return rewriteHighlight(results);
-        }
-    );
-
-    registerRequestHandler<CompletionParams, CompletionList>(CompletionRequest.method, async (params) => {
-        const uri = UriConverter.deserialize(params.textDocument.uri);
-        const document = await documentManager.getDocument(uri);
-
-        return CompletionHandler.provideVscodeCompletions(
-            document.uri,
-            params.position,
-            params.context?.triggerCharacter
-        );
-    });
 
     // Helper method that registers a request handler, and logs errors to the Razor logger.
     function registerRequestHandler<Params, Result>(method: string, invocation: (params: Params) => Promise<Result>) {
