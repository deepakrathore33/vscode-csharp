/*---------------------------------------------------------------------------------------------
*  Copyright (c) Microsoft Corporation. All rights reserved.
*  Licensed under the MIT License. See License.txt in the project root for license information.
*--------------------------------------------------------------------------------------------*/

import * as vscode from 'vscode';
import * as path from 'path';

import { should, expect } from 'chai';
import { activateCSharpExtension, isRazorWorkspace, isSlnWithGenerator, restartOmniSharpServer } from './integrationHelpers';
import testAssetWorkspace from './testAssets/testAssetWorkspace';
import { poll, assertWithPoll, pollDoesNotHappen } from './poll';
import { isNotNull } from '../testUtil';

const chai = require('chai');
chai.use(require('chai-arrays'));
chai.use(require('chai-fs'));

async function setDiagnosticWorkspaceLimit(to: number | null) {
    const csharpConfig = vscode.workspace.getConfiguration('csharp');
    await csharpConfig.update('maxProjectFileCountForDiagnosticAnalysis', to);
    return assertWithPoll(() => {
        const currentConfig = vscode.workspace.getConfiguration('csharp');
        return currentConfig.get('maxProjectFileCountForDiagnosticAnalysis');
    }, 300, 10, input => input === to);
}

suite(`DiagnosticProvider: ${testAssetWorkspace.description}`, function () {
    let fileUri: vscode.Uri;
    let secondaryFileUri: vscode.Uri;
    let razorFileUri: vscode.Uri;
    let virtualRazorFileUri: vscode.Uri;

    suiteSetup(async function () {
        should();

        if (isSlnWithGenerator(vscode.workspace)) {
            this.skip();
        }

        const activation = await activateCSharpExtension();
        await testAssetWorkspace.restoreAndWait(activation);

        let fileName = 'diagnostics.cs';
        let secondaryFileName = 'secondaryDiagnostics.cs';
        let projectDirectory = testAssetWorkspace.projects[0].projectDirectoryPath;

        fileUri = vscode.Uri.file(path.join(projectDirectory, fileName));
        secondaryFileUri = vscode.Uri.file(path.join(projectDirectory, secondaryFileName));
        razorFileUri = vscode.Uri.file(path.join(projectDirectory, 'Pages', 'ErrorHaver.razor'));
        virtualRazorFileUri = vscode.Uri.file(razorFileUri.fsPath + '__virtual.cs');
    });

    suite("razor workspace", () => {
        suiteSetup(async function () {
            should();

            if (!isRazorWorkspace(vscode.workspace)) {
                this.skip();
            }

            const activation = await activateCSharpExtension();
            await testAssetWorkspace.restore();
            await vscode.commands.executeCommand("vscode.open", razorFileUri);
            await testAssetWorkspace.waitForIdle(activation.eventStream);
        });

        test("Razor shouldn't give diagnostics for virtual files", async function () {

            await pollDoesNotHappen(() => vscode.languages.getDiagnostics(), 5 * 1000, 500, function (res) {
                const virtual = res.find(r => r[0].fsPath === virtualRazorFileUri.fsPath);

                if (!virtual) {
                    return false;
                }

                const diagnosticsList = virtual[1];
                if (diagnosticsList.some(diag => diag.code == 'CS0103')) {
                    return true;
                }
                else {
                    return false;
                }
            });
        });

        suiteTeardown(async () => {
            await testAssetWorkspace.cleanupWorkspace();
        });
    });

    suite("small workspace (based on maxProjectFileCountForDiagnosticAnalysis setting)", () => {
        suiteSetup(async function () {
            should();

            // These tests don't run on the BasicRazorApp2_1 solution
            if (isRazorWorkspace(vscode.workspace) || isSlnWithGenerator(vscode.workspace)) {
                this.skip();
            }

            const activation = await activateCSharpExtension();
            await testAssetWorkspace.restore();
            await vscode.commands.executeCommand("vscode.open", fileUri);

            await testAssetWorkspace.waitForIdle(activation.eventStream);
        });

        test("Returns any diagnostics from file", async function () {
            await assertWithPoll(
                () => vscode.languages.getDiagnostics(fileUri),
                /*duration*/ 30 * 1000,
                /*step*/ 500,
                res => expect(res.length).to.be.greaterThan(0));
        });

        test("Return unnecessary tag in case of unused variable", async function () {
            let result = await poll(
                () => vscode.languages.getDiagnostics(fileUri),
                /*duration*/ 30 * 1000,
                /*step*/ 500,
                result => result.find(x => x.code === "CS0219") != undefined);

            let cs0219 = result.find(x => x.code === "CS0219");
<<<<<<< HEAD
            expect(cs0219).to.not.be.undefined;
            if (cs0219.tags) { // not currently making it through lsp 100% of the time
                expect(cs0219.tags).to.include(vscode.DiagnosticTag.Unnecessary);
            }
=======
            isNotNull(cs0219);
            expect(cs0219.tags).to.include(vscode.DiagnosticTag.Unnecessary);
>>>>>>> f267b163
        });

        test("Return unnecessary tag in case of unnesessary using", async function () {
            let result = await poll(
                () => vscode.languages.getDiagnostics(fileUri),
                /*duration*/ 30 * 1000,
                /*step*/ 500,
                result => result.find(x => x.code === "CS8019") != undefined);

            let cs8019 = result.find(x => x.code === "CS8019");
<<<<<<< HEAD
            expect(cs8019).to.not.be.undefined;
            if (cs8019.tags) { // not currently making it through lsp 100% of the time
                expect(cs8019.tags).to.include(vscode.DiagnosticTag.Unnecessary);
            }
=======
            isNotNull(cs8019);
            expect(cs8019.tags).to.include(vscode.DiagnosticTag.Unnecessary);
>>>>>>> f267b163
        });

        test("Return fadeout diagnostics like unused variables based on roslyn analyzers", async function () {
            let result = await poll(
                () => vscode.languages.getDiagnostics(fileUri),
                /*duration*/ 30 * 1000,
                /*step*/ 500,
                result => result.find(x => x.code === "IDE0059") != undefined);

            let ide0059 = result.find(x => x.code === "IDE0059");
<<<<<<< HEAD
            expect(ide0059).to.not.be.undefined;
            if (ide0059.tags) { // not currently making it through lsp 100% of the time
                expect(ide0059.tags).to.include(vscode.DiagnosticTag.Unnecessary);
            }
=======
            isNotNull(ide0059);
            expect(ide0059.tags).to.include(vscode.DiagnosticTag.Unnecessary);
>>>>>>> f267b163
        });

        test("On small workspaces also show/fetch closed document analysis results", async function () {
            await assertWithPoll(() => vscode.languages.getDiagnostics(secondaryFileUri), 15 * 1000, 500, res => expect(res.length).to.be.greaterThan(0));
        });

        suiteTeardown(async () => {
            await testAssetWorkspace.cleanupWorkspace();
        });
    });

    suite("large workspace (based on maxProjectFileCountForDiagnosticAnalysis setting)", () => {
        suiteSetup(async function () {
            if (process.env.OMNISHARP_DRIVER === 'lsp') {
                // lsp does pull-based diagnostics. If you ask for a file specifically, you'll get it.
                this.skip();
            }

            should();

            // These tests don't run on the BasicRazorApp2_1 solution
            if (isRazorWorkspace(vscode.workspace) || isSlnWithGenerator(vscode.workspace)) {
                this.skip();
            }

            await setDiagnosticWorkspaceLimit(1);
            const activation = await activateCSharpExtension();
            await testAssetWorkspace.restore();
            await restartOmniSharpServer();
            await testAssetWorkspace.waitForIdle(activation.eventStream);
        });

        test("When workspace is count as 'large', then only show/fetch diagnostics from open documents", async function () {
            // We are not opening the secondary file so there should be no diagnostics reported for it.
            await vscode.commands.executeCommand("vscode.open", fileUri);

            await assertWithPoll(() => vscode.languages.getDiagnostics(fileUri), 10 * 1000, 500, openFileDiag => expect(openFileDiag.length).to.be.greaterThan(0));

            // Ensure that the document is closed for the test.
            await vscode.window.showTextDocument(secondaryFileUri).then(() => {
                return vscode.commands.executeCommand('workbench.action.closeActiveEditor');
            });

            await assertWithPoll(() => vscode.languages.getDiagnostics(secondaryFileUri), 10 * 1000, 500, secondaryDiag => expect(secondaryDiag.length).to.be.eq(0));
        });

        suiteTeardown(async () => {
            await testAssetWorkspace.cleanupWorkspace();
        });
    });
});<|MERGE_RESOLUTION|>--- conflicted
+++ resolved
@@ -121,15 +121,10 @@
                 result => result.find(x => x.code === "CS0219") != undefined);
 
             let cs0219 = result.find(x => x.code === "CS0219");
-<<<<<<< HEAD
-            expect(cs0219).to.not.be.undefined;
+            isNotNull(cs0219);
             if (cs0219.tags) { // not currently making it through lsp 100% of the time
                 expect(cs0219.tags).to.include(vscode.DiagnosticTag.Unnecessary);
             }
-=======
-            isNotNull(cs0219);
-            expect(cs0219.tags).to.include(vscode.DiagnosticTag.Unnecessary);
->>>>>>> f267b163
         });
 
         test("Return unnecessary tag in case of unnesessary using", async function () {
@@ -140,15 +135,10 @@
                 result => result.find(x => x.code === "CS8019") != undefined);
 
             let cs8019 = result.find(x => x.code === "CS8019");
-<<<<<<< HEAD
-            expect(cs8019).to.not.be.undefined;
+            isNotNull(cs8019);
             if (cs8019.tags) { // not currently making it through lsp 100% of the time
                 expect(cs8019.tags).to.include(vscode.DiagnosticTag.Unnecessary);
             }
-=======
-            isNotNull(cs8019);
-            expect(cs8019.tags).to.include(vscode.DiagnosticTag.Unnecessary);
->>>>>>> f267b163
         });
 
         test("Return fadeout diagnostics like unused variables based on roslyn analyzers", async function () {
@@ -159,15 +149,10 @@
                 result => result.find(x => x.code === "IDE0059") != undefined);
 
             let ide0059 = result.find(x => x.code === "IDE0059");
-<<<<<<< HEAD
-            expect(ide0059).to.not.be.undefined;
+            isNotNull(ide0059);
             if (ide0059.tags) { // not currently making it through lsp 100% of the time
                 expect(ide0059.tags).to.include(vscode.DiagnosticTag.Unnecessary);
             }
-=======
-            isNotNull(ide0059);
-            expect(ide0059.tags).to.include(vscode.DiagnosticTag.Unnecessary);
->>>>>>> f267b163
         });
 
         test("On small workspaces also show/fetch closed document analysis results", async function () {
