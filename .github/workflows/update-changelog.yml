name: Update CHANGELOG
on:
  workflow_dispatch:
  schedule:
    # Runs every Tuesday at 9 PM Pacific Time (5 AM UTC Wednesday)
    - cron: '0 5 * * 3'

permissions:
  contents: write
  pull-requests: write

jobs:
  update-changelog:
    runs-on: ubuntu-latest
    steps:
      - name: Check out
        uses: actions/checkout@v2
<<<<<<< HEAD
      - name: Install roslyn-tools
        run: dotnet tool install -g Microsoft.RoslynTools --prerelease --add-source https://pkgs.dev.azure.com/dnceng/public/_packaging/dotnet-eng/nuget/v3/index.json
=======
        with:
          fetch-depth: 0
          fetch-tags: true
>>>>>>> ce55aae8
      - name: Install NodeJS
        uses: actions/setup-node@v4
        with:
          node-version: '20.x'
      - name: Install dependencies
        run: npm ci
      - name: Update version.json
        run: npx gulp updateChangelog
      - name: Create version update PR
        uses: peter-evans/create-pull-request@v4
        with:
          token: ${{ secrets.GITHUB_TOKEN }}
          commit-message: Update ${{ github.ref_name }} CHANGELOG
          title: '[automated] Update ${{ github.ref_name }} CHANGELOG'
          branch: merge/update-${{ github.ref_name }}-changelog<|MERGE_RESOLUTION|>--- conflicted
+++ resolved
@@ -15,14 +15,10 @@
     steps:
       - name: Check out
         uses: actions/checkout@v2
-<<<<<<< HEAD
+        with:
+          fetch-depth: 0
       - name: Install roslyn-tools
         run: dotnet tool install -g Microsoft.RoslynTools --prerelease --add-source https://pkgs.dev.azure.com/dnceng/public/_packaging/dotnet-eng/nuget/v3/index.json
-=======
-        with:
-          fetch-depth: 0
-          fetch-tags: true
->>>>>>> ce55aae8
       - name: Install NodeJS
         uses: actions/setup-node@v4
         with:
