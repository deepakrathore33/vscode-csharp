--- conflicted
+++ resolved
@@ -35,13 +35,8 @@
     }
   },
   "defaults": {
-<<<<<<< HEAD
-    "omniSharp": "1.37.11",
+    "omniSharp": "1.37.12",
     "razor": "6.0.0-preview.5.21358.6"
-=======
-    "omniSharp": "1.37.12",
-    "razor": "6.0.0-preview.5.21271.1"
->>>>>>> 8d72cc71
   },
   "main": "./dist/extension",
   "scripts": {
