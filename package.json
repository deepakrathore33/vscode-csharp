{
  "name": "csharp",
  "publisher": "ms-dotnettools",
  "version": "42.42.42-placeholder",
  "description": "Base language support for C#",
  "displayName": "C#",
  "author": "Microsoft Corporation",
  "license": "SEE LICENSE IN RuntimeLicenses/license.txt",
  "qna": "https://github.com/dotnet/vscode-csharp/issues",
  "icon": "images/csharpIcon.png",
  "preview": false,
  "bugs": {
    "url": "https://github.com/dotnet/vscode-csharp"
  },
  "repository": {
    "type": "git",
    "url": "https://github.com/dotnet/vscode-csharp"
  },
  "categories": [
    "Debuggers",
    "Programming Languages",
    "Linters",
    "Snippets"
  ],
  "keywords": [
    "multi-root ready",
    ".NET",
    "ASP.NET",
    ".NET Core",
    "dotnet",
    "coreclr"
  ],
  "capabilities": {
    "virtualWorkspaces": false,
    "untrustedWorkspaces": {
      "supported": false
    }
  },
  "defaults": {
    "roslyn": "4.12.0-3.24456.2",
    "omniSharp": "1.39.11",
    "razor": "9.0.0-preview.24427.2",
    "razorOmnisharp": "7.0.0-preview.23363.1",
<<<<<<< HEAD
    "xamlTools": "17.12.35304.30"
=======
    "xamlTools": "17.12.35305.252"
>>>>>>> 3e8c17ef
  },
  "main": "./dist/extension",
  "l10n": "./l10n",
  "brokeredServices": [
    {
      "moniker": {
        "name": "Microsoft.CodeAnalysis.LanguageClient.SolutionSnapshotProvider",
        "version": "0.1"
      }
    },
    {
      "moniker": {
        "name": "Microsoft.VisualStudio.CSharpExtension.BuildResultService",
        "version": "0.1"
      }
    }
  ],
  "scripts": {
    "vscode:prepublish": "tsc -p ./ && webpack --mode production",
    "l10nDevGenerateLocalizationBundle": "npx @vscode/l10n-dev export --outDir ./l10n ./src",
    "compile": "tsc -p ./ && npx eslint ./ && npm run l10nDevGenerateLocalizationBundle && npm run compile:razorTextMate",
    "compile:razorTextMate": "npx js-yaml src/razor/syntaxes/aspnetcorerazor.tmLanguage.yml > src/razor/syntaxes/aspnetcorerazor.tmLanguage.json",
    "compileDev": "tsc -p ./ && npx eslint ./ && webpack --mode development && npm run l10nDevGenerateLocalizationBundle",
    "watch": "tsc -watch -p ./",
    "test": "tsc -p ./ && gulp test",
    "test:integration": "tsc -p ./ && gulp test:integration",
    "test:razor": "tsc -p ./ && npm run compile:razorTextMate && gulp test:razor",
    "test:razorintegration": "tsc -p ./ && gulp test:razorintegration",
    "test:artifacts": "tsc -p ./ && gulp test:artifacts",
    "omnisharptest": "tsc -p ./ && gulp omnisharptest",
    "omnisharptest:unit": "tsc -p ./ && gulp omnisharptest:unit",
    "omnisharptest:integration": "tsc -p ./ && gulp omnisharptest:integration",
    "omnisharptest:integration:singleCsproj": "tsc -p ./ && gulp omnisharptest:integration:singleCsproj",
    "omnisharptest:integration:slnWithCsproj": "tsc -p ./ && gulp omnisharptest:integration:slnWithCsproj",
    "omnisharptest:integration:slnFilterWithCsproj": "tsc -p ./ && gulp omnisharptest:integration:slnFilterWithCsproj",
    "unpackage:vsix": "gulp vsix:release:unpackage",
    "updatePackageDependencies": "gulp updatePackageDependencies",
    "l10nDevGenerateXlf": "npx @vscode/l10n-dev generate-xlf ./package.nls.json ./l10n/bundle.l10n.json --outFile ./loc/vscode-csharp.xlf",
    "l10nDevImportXlf": "npx @vscode/l10n-dev import-xlf ./loc/vscode-csharp.*.xlf --outDir ./l10n && move l10n\\package.nls.*.json ."
  },
  "extensionDependencies": [
    "ms-dotnettools.vscode-dotnet-runtime"
  ],
  "dependencies": {
    "@microsoft/servicehub-framework": "4.2.99-beta",
    "@octokit/rest": "^20.0.1",
    "@types/cross-spawn": "6.0.2",
    "@vscode/debugprotocol": "1.56.0",
    "@vscode/extension-telemetry": "^0.9.0",
    "@vscode/js-debug-browsers": "^1.1.0",
    "async-file": "2.0.2",
    "cross-spawn": "6.0.5",
    "execa": "4.0.0",
    "fs-extra": "9.1.0",
    "http-proxy-agent": "7.0.0",
    "https-proxy-agent": "7.0.2",
    "jsonc-parser": "3.0.0",
    "microsoft.aspnetcore.razor.vscode": "https://download.visualstudio.microsoft.com/download/pr/aee63398-023f-48db-bba2-30162c68f0c4/0af42abab690d5de903a4a814d6aedc1/microsoft.aspnetcore.razor.vscode-7.0.0-preview.23363.1.tgz",
    "nerdbank-gitversioning": "^3.6.79-alpha",
    "node-machine-id": "1.1.12",
    "ps-list": "7.2.0",
    "request-light": "0.7.0",
    "rxjs": "6.6.7",
    "semver": "7.5.4",
    "stream": "0.0.2",
    "strip-bom": "5.0.0",
    "strip-bom-buf": "2.0.0",
    "tmp": "0.0.33",
    "uuid": "^9.0.0",
    "vscode-html-languageservice": "^5.0.1",
    "vscode-jsonrpc": "8.2.0-next.0",
    "vscode-languageclient": "8.2.0-next.1",
    "vscode-languageserver-protocol": "3.17.4-next.1",
    "vscode-languageserver-textdocument": "^1.0.5",
    "vscode-nls": "5.0.1",
    "yauzl": "2.10.0"
  },
  "devDependencies": {
    "@jest/globals": "^29.6.2",
    "@types/archiver": "5.1.0",
    "@types/del": "3.0.1",
    "@types/fs-extra": "5.0.4",
    "@types/gulp": "4.0.5",
    "@types/minimist": "1.2.1",
    "@types/node": "16.11.38",
    "@types/semver": "7.3.13",
    "@types/tmp": "0.0.33",
    "@types/unzipper": "^0.9.1",
    "@types/uuid": "^9.0.1",
    "@types/vscode": "1.73.0",
    "@types/yauzl": "2.10.0",
    "@typescript-eslint/eslint-plugin": "^5.61.0",
    "@typescript-eslint/parser": "^5.61.0",
    "@vscode/l10n-dev": "^0.0.35",
    "@vscode/test-electron": "2.3.8",
    "@vscode/vsce": "3.0.0",
    "archiver": "5.3.0",
    "del": "3.0.0",
    "eslint": "^8.43.0",
    "eslint-config-prettier": "^8.8.0",
    "eslint-config-standard-with-typescript": "^35.0.0",
    "eslint-plugin-header": "^3.1.1",
    "eslint-plugin-import": "^2.27.5",
    "eslint-plugin-n": "^15.7.0",
    "eslint-plugin-prettier": "^4.2.1",
    "eslint-plugin-promise": "^6.1.1",
    "eslint-plugin-unicorn": "^47.0.0",
    "find-versions": "4.0.0",
    "get-port": "5.1.1",
    "glob-promise": "4.1.0",
    "gulp": "5.0.0",
    "jest": "^29.6.2",
    "jest-cli": "^29.6.4",
    "jest-junit": "^16.0.0",
    "js-yaml": ">=3.13.1",
    "minimatch": "3.0.5",
    "mock-http-server": "1.4.2",
    "octokit": "^3.1.0",
    "prettier": "2.8.8",
    "rimraf": "2.6.3",
    "source-map-support": "^0.5.21",
    "ts-jest": "^29.1.1",
    "ts-loader": "9.0.0",
    "ts-node": "9.1.1",
    "typescript": "^5.1.6",
    "unzipper": "0.10.11",
    "vscode-oniguruma": "^1.6.1",
    "vscode-textmate": "^6.0.0",
    "vscode-uri": "^3.0.7",
    "webpack": "5.94.0",
    "webpack-cli": "4.6.0"
  },
  "runtimeDependencies": [
    {
      "id": "OmniSharp",
      "description": "OmniSharp for Windows (.NET 4.7.2 / x64)",
      "url": "https://roslynomnisharp.blob.core.windows.net/releases/1.39.11/omnisharp-win-x64-1.39.11.zip",
      "installPath": ".omnisharp/1.39.11",
      "platforms": [
        "win32"
      ],
      "architectures": [
        "x86_64"
      ],
      "installTestPath": "./.omnisharp/1.39.11/OmniSharp.exe",
      "platformId": "win-x64",
      "isFramework": true,
      "integrity": "E1AD559974430C9AA81819F1433583B0EE9A977D2DAAE1DE32D4D408503B2867"
    },
    {
      "id": "OmniSharp",
      "description": "OmniSharp for Windows (.NET 6 / x64)",
      "url": "https://roslynomnisharp.blob.core.windows.net/releases/1.39.11/omnisharp-win-x64-net6.0-1.39.11.zip",
      "installPath": ".omnisharp/1.39.11-net6.0",
      "platforms": [
        "win32"
      ],
      "architectures": [
        "x86_64"
      ],
      "installTestPath": "./.omnisharp/1.39.11-net6.0/OmniSharp.dll",
      "platformId": "win-x64",
      "isFramework": false,
      "integrity": "A71FD29E6CACDF41FD44ACB9F8532BE33DBD4CB313513E47A031443F648BDBAB"
    },
    {
      "id": "OmniSharp",
      "description": "OmniSharp for Windows (.NET 4.7.2 / arm64)",
      "url": "https://roslynomnisharp.blob.core.windows.net/releases/1.39.11/omnisharp-win-arm64-1.39.11.zip",
      "installPath": ".omnisharp/1.39.11",
      "platforms": [
        "win32"
      ],
      "architectures": [
        "arm64"
      ],
      "installTestPath": "./.omnisharp/1.39.11/OmniSharp.exe",
      "platformId": "win-arm64",
      "isFramework": true,
      "integrity": "D42BB3A146B9DED5C59630708A6FFB0F76B2067B31AE3A6596596AFFCE7D79C9"
    },
    {
      "id": "OmniSharp",
      "description": "OmniSharp for Windows (.NET 6 / arm64)",
      "url": "https://roslynomnisharp.blob.core.windows.net/releases/1.39.11/omnisharp-win-arm64-net6.0-1.39.11.zip",
      "installPath": ".omnisharp/1.39.11-net6.0",
      "platforms": [
        "win32"
      ],
      "architectures": [
        "arm64"
      ],
      "installTestPath": "./.omnisharp/1.39.11-net6.0/OmniSharp.dll",
      "platformId": "win-arm64",
      "isFramework": false,
      "integrity": "FFC67D2A97F8E04161BE2DCA5CE48ECEB1B09A3DD0FCE697122D5B77302FC152"
    },
    {
      "id": "OmniSharp",
      "description": "OmniSharp for OSX (Mono / x64)",
      "url": "https://roslynomnisharp.blob.core.windows.net/releases/1.39.11/omnisharp-osx-1.39.11.zip",
      "installPath": ".omnisharp/1.39.11",
      "platforms": [
        "darwin"
      ],
      "architectures": [
        "x86_64",
        "arm64"
      ],
      "binaries": [
        "./mono.osx",
        "./run"
      ],
      "installTestPath": "./.omnisharp/1.39.11/run",
      "platformId": "osx",
      "isFramework": true,
      "integrity": "1E339604AE52F531655B57A1058EB56E5CE0E1311C62B4CE16BE7CD0D265AA50"
    },
    {
      "id": "OmniSharp",
      "description": "OmniSharp for OSX (.NET 6 / x64)",
      "url": "https://roslynomnisharp.blob.core.windows.net/releases/1.39.11/omnisharp-osx-x64-net6.0-1.39.11.zip",
      "installPath": ".omnisharp/1.39.11-net6.0",
      "platforms": [
        "darwin"
      ],
      "architectures": [
        "x86_64"
      ],
      "installTestPath": "./.omnisharp/1.39.11-net6.0/OmniSharp.dll",
      "platformId": "osx-x64",
      "isFramework": false,
      "integrity": "01571AE3B5DF4345E42B1EBD85601A654985590D403F40D2F802ED3204516350"
    },
    {
      "id": "OmniSharp",
      "description": "OmniSharp for OSX (.NET 6 / arm64)",
      "url": "https://roslynomnisharp.blob.core.windows.net/releases/1.39.11/omnisharp-osx-arm64-net6.0-1.39.11.zip",
      "installPath": ".omnisharp/1.39.11-net6.0",
      "platforms": [
        "darwin"
      ],
      "architectures": [
        "arm64"
      ],
      "installTestPath": "./.omnisharp/1.39.11-net6.0/OmniSharp.dll",
      "platformId": "osx-arm64",
      "isFramework": false,
      "integrity": "9318997071878AB2DD7ECA29F1C797449B6C5454A0CB78BED0D17121BEC37B10"
    },
    {
      "id": "OmniSharp",
      "description": "OmniSharp for Linux (Mono / x86)",
      "url": "https://roslynomnisharp.blob.core.windows.net/releases/1.39.11/omnisharp-linux-x86-1.39.11.zip",
      "installPath": ".omnisharp/1.39.11",
      "platforms": [
        "linux"
      ],
      "architectures": [
        "x86",
        "i686"
      ],
      "binaries": [
        "./mono.linux-x86",
        "./run"
      ],
      "installTestPath": "./.omnisharp/1.39.11/run",
      "platformId": "linux-x86",
      "isFramework": true,
      "integrity": "9568941017C31318D893669647042065985A0BA871708DA3688208D50CA7F452"
    },
    {
      "id": "OmniSharp",
      "description": "OmniSharp for Linux (Mono / x64)",
      "url": "https://roslynomnisharp.blob.core.windows.net/releases/1.39.11/omnisharp-linux-x64-1.39.11.zip",
      "installPath": ".omnisharp/1.39.11",
      "platforms": [
        "linux"
      ],
      "architectures": [
        "x86_64"
      ],
      "binaries": [
        "./mono.linux-x86_64",
        "./run"
      ],
      "installTestPath": "./.omnisharp/1.39.11/run",
      "platformId": "linux-x64",
      "isFramework": true,
      "integrity": "88B70F9D4D7587562C3F25EC1062E8A8120EBCE7083D56E91D9AE4A6C72E4340"
    },
    {
      "id": "OmniSharp",
      "description": "OmniSharp for Linux (.NET 6 / x64)",
      "url": "https://roslynomnisharp.blob.core.windows.net/releases/1.39.11/omnisharp-linux-x64-net6.0-1.39.11.zip",
      "installPath": ".omnisharp/1.39.11-net6.0",
      "platforms": [
        "linux"
      ],
      "architectures": [
        "x86_64"
      ],
      "installTestPath": "./.omnisharp/1.39.11-net6.0/OmniSharp.dll",
      "platformId": "linux-x64",
      "isFramework": false,
      "integrity": "E58BE0F23DD84F2ACCEA245D7DBB8F9DE6ADEA354D44CB2A3F10D7F1326571D9"
    },
    {
      "id": "OmniSharp",
      "description": "OmniSharp for Linux (Mono / arm64)",
      "url": "https://roslynomnisharp.blob.core.windows.net/releases/1.39.11/omnisharp-linux-arm64-1.39.11.zip",
      "installPath": ".omnisharp/1.39.11",
      "platforms": [
        "linux"
      ],
      "architectures": [
        "arm64"
      ],
      "binaries": [
        "./mono.linux-arm64",
        "./run"
      ],
      "installTestPath": "./.omnisharp/1.39.11/run",
      "platformId": "linux-arm64",
      "isFramework": true,
      "integrity": "A10A5595AB0B13BD22495A7278995D9711B12F9EDE04AA3BB29CBE8F175EFABA"
    },
    {
      "id": "OmniSharp",
      "description": "OmniSharp for Linux (.NET 6 / arm64)",
      "url": "https://roslynomnisharp.blob.core.windows.net/releases/1.39.11/omnisharp-linux-arm64-net6.0-1.39.11.zip",
      "installPath": ".omnisharp/1.39.11-net6.0",
      "platforms": [
        "linux"
      ],
      "architectures": [
        "arm64"
      ],
      "installTestPath": "./.omnisharp/1.39.11-net6.0/OmniSharp.dll",
      "platformId": "linux-arm64",
      "isFramework": false,
      "integrity": "D4794CBA966B9B5D0F731E1606E732D5C231D4B1D345788B837565914D880A0E"
    },
    {
      "id": "OmniSharp",
      "description": "OmniSharp for Linux musl (.NET 6 / x64)",
      "url": "https://roslynomnisharp.blob.core.windows.net/releases/1.39.11/omnisharp-linux-musl-x64-net6.0-1.39.11.zip",
      "installPath": ".omnisharp/1.39.11-net6.0",
      "platforms": [
        "linux-musl"
      ],
      "architectures": [
        "x86_64"
      ],
      "installTestPath": "./.omnisharp/1.39.11-net6.0/OmniSharp.dll",
      "platformId": "linux-musl-x64",
      "isFramework": false,
      "integrity": "E8F924BB793C60B032FADE805030DF8F8F9B62F7FC32BF3B688EEA1B7E94B5DA"
    },
    {
      "id": "OmniSharp",
      "description": "OmniSharp for Linux musl (.NET 6 / arm64)",
      "url": "https://roslynomnisharp.blob.core.windows.net/releases/1.39.11/omnisharp-linux-musl-arm64-net6.0-1.39.11.zip",
      "installPath": ".omnisharp/1.39.11-net6.0",
      "platforms": [
        "linux-musl"
      ],
      "architectures": [
        "arm64"
      ],
      "installTestPath": "./.omnisharp/1.39.11-net6.0/OmniSharp.dll",
      "platformId": "linux-musl-arm64",
      "isFramework": false,
      "integrity": "223B58388C0F7226874DCA9053FE10B10739F2E43663DEED3F2F48C892E0D8E6"
    },
    {
      "id": "Debugger",
      "description": ".NET Core Debugger (Windows / x64)",
      "url": "https://vsdebugger.azureedge.net/coreclr-debug-2-43-0/coreclr-debug-win7-x64.zip",
      "installPath": ".debugger/x86_64",
      "platforms": [
        "win32"
      ],
      "architectures": [
        "x86_64",
        "arm64"
      ],
      "installTestPath": "./.debugger/x86_64/vsdbg-ui.exe",
      "integrity": "09B636A0CDDE06B822EE767A2A0637845F313427029E860D25C1271E738E4C9D"
    },
    {
      "id": "Debugger",
      "description": ".NET Core Debugger (Windows / ARM64)",
      "url": "https://vsdebugger.azureedge.net/coreclr-debug-2-43-0/coreclr-debug-win10-arm64.zip",
      "installPath": ".debugger/arm64",
      "platforms": [
        "win32"
      ],
      "architectures": [
        "arm64"
      ],
      "installTestPath": "./.debugger/arm64/vsdbg-ui.exe",
      "integrity": "68AB910A1204FC164A211BF80F55C07227B1D557A4F8A0D0290B598F19B2388C"
    },
    {
      "id": "Debugger",
      "description": ".NET Core Debugger (macOS / x64)",
      "url": "https://vsdebugger.azureedge.net/coreclr-debug-2-43-0/coreclr-debug-osx-x64.zip",
      "installPath": ".debugger/x86_64",
      "platforms": [
        "darwin"
      ],
      "architectures": [
        "x86_64",
        "arm64"
      ],
      "binaries": [
        "./vsdbg-ui",
        "./vsdbg"
      ],
      "installTestPath": "./.debugger/x86_64/vsdbg-ui",
      "integrity": "D65C1C28F8EAB504B67C6B05AF86990135E0B2E43041CDB398F849D1F30488A0"
    },
    {
      "id": "Debugger",
      "description": ".NET Core Debugger (macOS / arm64)",
      "url": "https://vsdebugger.azureedge.net/coreclr-debug-2-43-0/coreclr-debug-osx-arm64.zip",
      "installPath": ".debugger/arm64",
      "platforms": [
        "darwin"
      ],
      "architectures": [
        "arm64"
      ],
      "binaries": [
        "./vsdbg-ui",
        "./vsdbg"
      ],
      "installTestPath": "./.debugger/arm64/vsdbg-ui",
      "integrity": "127FBE4D4B5CD361B4FFCA3971565F87807510CAC599424F886A74CF6FBDB7E3"
    },
    {
      "id": "Debugger",
      "description": ".NET Core Debugger (linux / ARM)",
      "url": "https://vsdebugger.azureedge.net/coreclr-debug-2-43-0/coreclr-debug-linux-arm.zip",
      "installPath": ".debugger",
      "platforms": [
        "linux"
      ],
      "architectures": [
        "arm"
      ],
      "binaries": [
        "./vsdbg-ui",
        "./vsdbg"
      ],
      "installTestPath": "./.debugger/vsdbg-ui",
      "integrity": "FBED7C822402B978B5F6102C1526CD6294842C5ACE014AFF2C510ED980BC8FE7"
    },
    {
      "id": "Debugger",
      "description": ".NET Core Debugger (linux / ARM64)",
      "url": "https://vsdebugger.azureedge.net/coreclr-debug-2-43-0/coreclr-debug-linux-arm64.zip",
      "installPath": ".debugger",
      "platforms": [
        "linux"
      ],
      "architectures": [
        "arm64"
      ],
      "binaries": [
        "./vsdbg-ui",
        "./vsdbg"
      ],
      "installTestPath": "./.debugger/vsdbg-ui",
      "integrity": "E5FB62E79BC08C67890933913CBAD1D25FB875DD73C553F73F00ECFC22CDE28B"
    },
    {
      "id": "Debugger",
      "description": ".NET Core Debugger (linux musl / x64)",
      "url": "https://vsdebugger.azureedge.net/coreclr-debug-2-43-0/coreclr-debug-linux-musl-x64.zip",
      "installPath": ".debugger",
      "platforms": [
        "linux-musl"
      ],
      "architectures": [
        "x86_64"
      ],
      "binaries": [
        "./vsdbg-ui",
        "./vsdbg"
      ],
      "installTestPath": "./.debugger/vsdbg-ui",
      "integrity": "B4BAF73895504D04584BF7E03BBCED840B2405B6F8F432C2E6E8E2C8CB8F952E"
    },
    {
      "id": "Debugger",
      "description": ".NET Core Debugger (linux musl / ARM64)",
      "url": "https://vsdebugger.azureedge.net/coreclr-debug-2-43-0/coreclr-debug-linux-musl-arm64.zip",
      "installPath": ".debugger",
      "platforms": [
        "linux-musl"
      ],
      "architectures": [
        "arm64"
      ],
      "binaries": [
        "./vsdbg-ui",
        "./vsdbg"
      ],
      "installTestPath": "./.debugger/vsdbg-ui",
      "integrity": "1F56B47005E7F29C653F351D2A53038AF7E9E4B27969B30DC6C030B2DB0CF6CB"
    },
    {
      "id": "Debugger",
      "description": ".NET Core Debugger (linux / x64)",
      "url": "https://vsdebugger.azureedge.net/coreclr-debug-2-43-0/coreclr-debug-linux-x64.zip",
      "installPath": ".debugger",
      "platforms": [
        "linux"
      ],
      "architectures": [
        "x86_64"
      ],
      "binaries": [
        "./vsdbg-ui",
        "./vsdbg"
      ],
      "installTestPath": "./.debugger/vsdbg-ui",
      "integrity": "D26DDB552DCED21D979174FB4783560AA4F8EE3AFC195EA93B0D1A7EBCFCBA79"
    },
    {
      "id": "RazorOmnisharp",
      "description": "Razor Language Server for OmniSharp (Windows / x64)",
      "url": "https://download.visualstudio.microsoft.com/download/pr/aee63398-023f-48db-bba2-30162c68f0c4/8d42e62ea4051381c219b3e31bc4eced/razorlanguageserver-win-x64-7.0.0-preview.23363.1.zip",
      "installPath": ".razoromnisharp",
      "platforms": [
        "win32"
      ],
      "architectures": [
        "x86_64"
      ]
    },
    {
      "id": "RazorOmnisharp",
      "description": "Razor Language Server for OmniSharp (Windows / ARM64)",
      "url": "https://download.visualstudio.microsoft.com/download/pr/aee63398-023f-48db-bba2-30162c68f0c4/4ef26e45cf32fe8d51c0e7dd21f1fef6/razorlanguageserver-win-arm64-7.0.0-preview.23363.1.zip",
      "installPath": ".razoromnisharp",
      "platforms": [
        "win32"
      ],
      "architectures": [
        "arm64"
      ]
    },
    {
      "id": "RazorOmnisharp",
      "description": "Razor Language Server for OmniSharp (Linux / x64)",
      "url": "https://download.visualstudio.microsoft.com/download/pr/aee63398-023f-48db-bba2-30162c68f0c4/6d4e23a3c7cf0465743950a39515a716/razorlanguageserver-linux-x64-7.0.0-preview.23363.1.zip",
      "installPath": ".razoromnisharp",
      "platforms": [
        "linux"
      ],
      "architectures": [
        "x86_64"
      ],
      "binaries": [
        "./rzls"
      ]
    },
    {
      "id": "RazorOmnisharp",
      "description": "Razor Language Server for OmniSharp (Linux ARM64)",
      "url": "https://download.visualstudio.microsoft.com/download/pr/aee63398-023f-48db-bba2-30162c68f0c4/85deebd44647ebf65724cc291d722283/razorlanguageserver-linux-arm64-7.0.0-preview.23363.1.zip",
      "installPath": ".razoromnisharp",
      "platforms": [
        "linux"
      ],
      "architectures": [
        "arm64"
      ],
      "binaries": [
        "./rzls"
      ]
    },
    {
      "id": "RazorOmnisharp",
      "description": "Razor Language Server for OmniSharp (Linux musl / x64)",
      "url": "https://download.visualstudio.microsoft.com/download/pr/aee63398-023f-48db-bba2-30162c68f0c4/4f0caa94ae182785655efb15eafcef23/razorlanguageserver-linux-musl-x64-7.0.0-preview.23363.1.zip",
      "installPath": ".razoromnisharp",
      "platforms": [
        "linux-musl"
      ],
      "architectures": [
        "x86_64"
      ],
      "binaries": [
        "./rzls"
      ]
    },
    {
      "id": "RazorOmnisharp",
      "description": "Razor Language Server for OmniSharp (Linux musl ARM64)",
      "url": "https://download.visualstudio.microsoft.com/download/pr/aee63398-023f-48db-bba2-30162c68f0c4/0a24828206a6f3b4bc743d058ef88ce7/razorlanguageserver-linux-musl-arm64-7.0.0-preview.23363.1.zip",
      "installPath": ".razoromnisharp",
      "platforms": [
        "linux-musl"
      ],
      "architectures": [
        "arm64"
      ],
      "binaries": [
        "./rzls"
      ]
    },
    {
      "id": "RazorOmnisharp",
      "description": "Razor Language Server for OmniSharp (macOS / x64)",
      "url": "https://download.visualstudio.microsoft.com/download/pr/aee63398-023f-48db-bba2-30162c68f0c4/2afcafaf41082989efcc10405abb9314/razorlanguageserver-osx-x64-7.0.0-preview.23363.1.zip",
      "installPath": ".razoromnisharp",
      "platforms": [
        "darwin"
      ],
      "architectures": [
        "x86_64"
      ],
      "binaries": [
        "./rzls"
      ]
    },
    {
      "id": "RazorOmnisharp",
      "description": "Razor Language Server for OmniSharp (macOS ARM64)",
      "url": "https://download.visualstudio.microsoft.com/download/pr/aee63398-023f-48db-bba2-30162c68f0c4/8bf2ed2f00d481a5987e3eb5165afddd/razorlanguageserver-osx-arm64-7.0.0-preview.23363.1.zip",
      "installPath": ".razoromnisharp",
      "platforms": [
        "darwin"
      ],
      "architectures": [
        "arm64"
      ],
      "binaries": [
        "./rzls"
      ]
    }
  ],
  "engines": {
    "vscode": "^1.75.0"
  },
  "activationEvents": [
    "onDebugInitialConfigurations",
    "onDebugResolve:blazorwasm",
    "onDebugResolve:coreclr",
    "onDebugResolve:clr",
    "onDebugResolve:monovsdbg",
    "onDebugResolve:dotnet",
    "onLanguage:csharp",
    "onCommand:o.showOutput",
    "onCommand:omnisharp.registerLanguageMiddleware",
    "workspaceContains:**/*.{csproj,csx,cake}"
  ],
  "contributes": {
    "themes": [
      {
        "label": "Visual Studio 2019 Dark",
        "uiTheme": "vs-dark",
        "path": "./themes/vs2019_dark.json"
      },
      {
        "label": "Visual Studio 2019 Light",
        "uiTheme": "vs",
        "path": "./themes/vs2019_light.json"
      }
    ],
    "configuration": [
      {
        "title": "Project",
        "order": 0,
        "properties": {
          "dotnet.defaultSolution": {
            "type": "string",
            "description": "%configuration.dotnet.defaultSolution.description%",
            "order": 0
          }
        }
      },
      {
        "title": "Text Editor",
        "order": 1,
        "properties": {
          "dotnet.typeMembers.memberInsertionLocation": {
            "type": "string",
            "enum": [
              "withOtherMembersOfTheSameKind",
              "atTheEnd"
            ],
            "default": "withOtherMembersOfTheSameKind",
            "enumDescriptions": [
              "%configuration.dotnet.typeMembers.memberInsertionLocation.withOtherMembersOfTheSameKind%",
              "%configuration.dotnet.typeMembers.memberInsertionLocation.atTheEnd%"
            ],
            "description": "%configuration.dotnet.typeMembers.memberInsertionLocation%",
            "order": 10
          },
          "dotnet.typeMembers.propertyGenerationBehavior": {
            "type": "string",
            "enum": [
              "preferThrowingProperties",
              "preferAutoProperties"
            ],
            "default": "preferThrowingProperties",
            "enumDescriptions": [
              "%configuration.dotnet.typeMembers.propertyGenerationBehavior.preferThrowingProperties%",
              "%configuration.dotnet.typeMembers.propertyGenerationBehavior.preferAutoProperties%"
            ],
            "description": "%configuration.dotnet.typeMembers.propertyGenerationBehavior%",
            "order": 10
          },
          "dotnet.codeLens.enableReferencesCodeLens": {
            "type": "boolean",
            "default": true,
            "description": "%configuration.dotnet.codeLens.enableReferencesCodeLens%"
          },
          "dotnet.codeLens.enableTestsCodeLens": {
            "type": "boolean",
            "default": true,
            "description": "%configuration.dotnet.codeLens.enableTestsCodeLens%"
          },
          "dotnet.completion.showCompletionItemsFromUnimportedNamespaces": {
            "type": "boolean",
            "default": true,
            "description": "%configuration.dotnet.completion.showCompletionItemsFromUnimportedNamespaces%",
            "order": 20
          },
          "dotnet.completion.showNameCompletionSuggestions": {
            "type": "boolean",
            "default": "true",
            "description": "%configuration.dotnet.completion.showNameCompletionSuggestions%",
            "order": 20
          },
          "dotnet.completion.provideRegexCompletions": {
            "type": "boolean",
            "default": "true",
            "description": "%configuration.dotnet.completion.provideRegexCompletions%",
            "order": 20
          },
          "dotnet.completion.triggerCompletionInArgumentLists": {
            "type": "boolean",
            "default": "true",
            "description": "%configuration.dotnet.completion.triggerCompletionInArgumentLists%",
            "order": 20
          },
          "dotnet.backgroundAnalysis.analyzerDiagnosticsScope": {
            "type": "string",
            "enum": [
              "openFiles",
              "fullSolution",
              "none"
            ],
            "default": "openFiles",
            "enumDescriptions": [
              "%configuration.dotnet.backgroundAnalysis.analyzerDiagnosticsScope.openFiles%",
              "%configuration.dotnet.backgroundAnalysis.analyzerDiagnosticsScope.fullSolution%",
              "%configuration.dotnet.backgroundAnalysis.analyzerDiagnosticsScope.none%"
            ],
            "description": "%configuration.dotnet.backgroundAnalysis.analyzerDiagnosticsScope%",
            "order": 30
          },
          "dotnet.backgroundAnalysis.compilerDiagnosticsScope": {
            "type": "string",
            "enum": [
              "openFiles",
              "fullSolution",
              "none"
            ],
            "default": "openFiles",
            "enumDescriptions": [
              "%configuration.dotnet.backgroundAnalysis.compilerDiagnosticsScope.openFiles%",
              "%configuration.dotnet.backgroundAnalysis.compilerDiagnosticsScope.fullSolution%",
              "%configuration.dotnet.backgroundAnalysis.compilerDiagnosticsScope.none%"
            ],
            "description": "%configuration.dotnet.backgroundAnalysis.compilerDiagnosticsScope%",
            "order": 30
          },
          "dotnet.highlighting.highlightRelatedRegexComponents": {
            "type": "boolean",
            "default": "true",
            "description": "%configuration.dotnet.highlighting.highlightRelatedRegexComponents%",
            "order": 40
          },
          "dotnet.highlighting.highlightRelatedJsonComponents": {
            "type": "boolean",
            "default": "true",
            "description": "%configuration.dotnet.highlighting.highlightRelatedJsonComponents%",
            "order": 40
          },
          "csharp.inlayHints.enableInlayHintsForImplicitObjectCreation": {
            "type": "boolean",
            "default": false,
            "description": "%configuration.csharp.inlayHints.enableInlayHintsForImplicitObjectCreation%",
            "order": 50
          },
          "csharp.inlayHints.enableInlayHintsForImplicitVariableTypes": {
            "type": "boolean",
            "default": false,
            "description": "%configuration.csharp.inlayHints.enableInlayHintsForImplicitVariableTypes%",
            "order": 50
          },
          "csharp.inlayHints.enableInlayHintsForLambdaParameterTypes": {
            "type": "boolean",
            "default": false,
            "description": "%configuration.csharp.inlayHints.enableInlayHintsForLambdaParameterTypes%",
            "order": 50
          },
          "csharp.inlayHints.enableInlayHintsForTypes": {
            "type": "boolean",
            "default": false,
            "description": "%configuration.csharp.inlayHints.enableInlayHintsForTypes%",
            "order": 50
          },
          "dotnet.inlayHints.enableInlayHintsForIndexerParameters": {
            "type": "boolean",
            "default": false,
            "description": "%configuration.csharp.inlayHints.enableInlayHintsForIndexerParameters%",
            "order": 50
          },
          "dotnet.inlayHints.enableInlayHintsForLiteralParameters": {
            "type": "boolean",
            "default": false,
            "description": "%configuration.dotnet.inlayHints.enableInlayHintsForLiteralParameters%",
            "order": 50
          },
          "dotnet.inlayHints.enableInlayHintsForObjectCreationParameters": {
            "type": "boolean",
            "default": false,
            "description": "%configuration.dotnet.inlayHints.enableInlayHintsForObjectCreationParameters%",
            "order": 50
          },
          "dotnet.inlayHints.enableInlayHintsForOtherParameters": {
            "type": "boolean",
            "default": false,
            "description": "%configuration.dotnet.inlayHints.enableInlayHintsForOtherParameters%",
            "order": 50
          },
          "dotnet.inlayHints.enableInlayHintsForParameters": {
            "type": "boolean",
            "default": false,
            "description": "%configuration.dotnet.inlayHints.enableInlayHintsForParameters%",
            "order": 50
          },
          "dotnet.inlayHints.suppressInlayHintsForParametersThatDifferOnlyBySuffix": {
            "type": "boolean",
            "default": false,
            "description": "%configuration.dotnet.inlayHints.suppressInlayHintsForParametersThatDifferOnlyBySuffix%",
            "order": 50
          },
          "dotnet.inlayHints.suppressInlayHintsForParametersThatMatchArgumentName": {
            "type": "boolean",
            "default": false,
            "description": "%configuration.dotnet.inlayHints.suppressInlayHintsForParametersThatMatchArgumentName%",
            "order": 50
          },
          "dotnet.inlayHints.suppressInlayHintsForParametersThatMatchMethodIntent": {
            "type": "boolean",
            "default": false,
            "description": "%configuration.dotnet.inlayHints.suppressInlayHintsForParametersThatMatchMethodIntent%",
            "order": 50
          },
          "dotnet.navigation.navigateToDecompiledSources": {
            "type": "boolean",
            "default": "true",
            "description": "%configuration.dotnet.navigation.navigateToDecompiledSources%",
            "order": 60
          },
          "dotnet.quickInfo.showRemarksInQuickInfo": {
            "type": "boolean",
            "default": "true",
            "description": "%configuration.dotnet.quickInfo.showRemarksInQuickInfo%",
            "order": 70
          },
          "dotnet.symbolSearch.searchReferenceAssemblies": {
            "type": "boolean",
            "default": true,
            "description": "%configuration.dotnet.symbolSearch.searchReferenceAssemblies%",
            "order": 80
          }
        }
      },
      {
        "title": "Debugger",
        "order": 8,
        "properties": {
          "csharp.debug.stopAtEntry": {
            "type": "boolean",
            "markdownDescription": "%generateOptionsSchema.stopAtEntry.markdownDescription%",
            "default": false
          },
          "csharp.debug.console": {
            "type": "string",
            "enum": [
              "internalConsole",
              "integratedTerminal",
              "externalTerminal"
            ],
            "enumDescriptions": [
              "%generateOptionsSchema.console.internalConsole.enumDescription%",
              "%generateOptionsSchema.console.integratedTerminal.enumDescription%",
              "%generateOptionsSchema.console.externalTerminal.enumDescription%"
            ],
            "markdownDescription": "%generateOptionsSchema.console.settingsDescription%",
            "default": "internalConsole"
          },
          "csharp.debug.sourceFileMap": {
            "type": "object",
            "markdownDescription": "%generateOptionsSchema.sourceFileMap.markdownDescription%",
            "additionalProperties": {
              "type": "string"
            },
            "default": {}
          },
          "csharp.debug.justMyCode": {
            "type": "boolean",
            "markdownDescription": "%generateOptionsSchema.justMyCode.markdownDescription%",
            "default": true
          },
          "csharp.debug.requireExactSource": {
            "type": "boolean",
            "markdownDescription": "%generateOptionsSchema.requireExactSource.markdownDescription%",
            "default": true
          },
          "csharp.debug.enableStepFiltering": {
            "type": "boolean",
            "markdownDescription": "%generateOptionsSchema.enableStepFiltering.markdownDescription%",
            "default": true
          },
          "csharp.debug.logging.exceptions": {
            "type": "boolean",
            "markdownDescription": "%generateOptionsSchema.logging.exceptions.markdownDescription%",
            "default": true
          },
          "csharp.debug.logging.moduleLoad": {
            "type": "boolean",
            "markdownDescription": "%generateOptionsSchema.logging.moduleLoad.markdownDescription%",
            "default": true
          },
          "csharp.debug.logging.programOutput": {
            "type": "boolean",
            "markdownDescription": "%generateOptionsSchema.logging.programOutput.markdownDescription%",
            "default": true
          },
          "csharp.debug.logging.browserStdOut": {
            "type": "boolean",
            "markdownDescription": "%generateOptionsSchema.logging.browserStdOut.markdownDescription%",
            "default": true
          },
          "csharp.debug.logging.elapsedTiming": {
            "type": "boolean",
            "markdownDescription": "%generateOptionsSchema.logging.elapsedTiming.markdownDescription%",
            "default": false
          },
          "csharp.debug.logging.threadExit": {
            "type": "boolean",
            "markdownDescription": "%generateOptionsSchema.logging.threadExit.markdownDescription%",
            "default": false
          },
          "csharp.debug.logging.processExit": {
            "type": "boolean",
            "markdownDescription": "%generateOptionsSchema.logging.processExit.markdownDescription%",
            "default": true
          },
          "csharp.debug.logging.engineLogging": {
            "type": "boolean",
            "deprecationMessage": "%generateOptionsSchema.logging.engineLogging.deprecationMessage%",
            "default": false
          },
          "csharp.debug.logging.diagnosticsLog.protocolMessages": {
            "type": "boolean",
            "markdownDescription": "%generateOptionsSchema.logging.diagnosticsLog.protocolMessages.markdownDescription%",
            "default": false
          },
          "csharp.debug.logging.diagnosticsLog.dispatcherMessages": {
            "type": "string",
            "enum": [
              "none",
              "error",
              "important",
              "normal"
            ],
            "enumDescriptions": [
              "%generateOptionsSchema.logging.diagnosticsLog.dispatcherMessages.none.enumDescription%",
              "%generateOptionsSchema.logging.diagnosticsLog.dispatcherMessages.error.enumDescription%",
              "%generateOptionsSchema.logging.diagnosticsLog.dispatcherMessages.important.enumDescription%",
              "%generateOptionsSchema.logging.diagnosticsLog.dispatcherMessages.normal.enumDescription%"
            ],
            "markdownDescription": "%generateOptionsSchema.logging.diagnosticsLog.dispatcherMessages.markdownDescription%",
            "default": "none"
          },
          "csharp.debug.logging.diagnosticsLog.debugEngineAPITracing": {
            "type": "string",
            "enum": [
              "none",
              "error",
              "all"
            ],
            "enumDescriptions": [
              "%generateOptionsSchema.logging.diagnosticsLog.debugEngineAPITracing.none.enumDescription%",
              "%generateOptionsSchema.logging.diagnosticsLog.debugEngineAPITracing.error.enumDescription%",
              "%generateOptionsSchema.logging.diagnosticsLog.debugEngineAPITracing.all.enumDescription%"
            ],
            "markdownDescription": "%generateOptionsSchema.logging.diagnosticsLog.debugEngineAPITracing.markdownDescription%",
            "default": "none"
          },
          "csharp.debug.logging.diagnosticsLog.debugRuntimeEventTracing": {
            "type": "boolean",
            "markdownDescription": "%generateOptionsSchema.logging.diagnosticsLog.debugRuntimeEventTracing.markdownDescription%",
            "default": false
          },
          "csharp.debug.logging.diagnosticsLog.expressionEvaluationTracing": {
            "type": "boolean",
            "markdownDescription": "%generateOptionsSchema.logging.diagnosticsLog.expressionEvaluationTracing.markdownDescription%",
            "default": false
          },
          "csharp.debug.logging.diagnosticsLog.startDebuggingTracing": {
            "type": "boolean",
            "markdownDescription": "%generateOptionsSchema.logging.diagnosticsLog.startDebuggingTracing.markdownDescription%",
            "default": false
          },
          "csharp.debug.logging.consoleUsageMessage": {
            "type": "boolean",
            "description": "%generateOptionsSchema.logging.consoleUsageMessage.description%",
            "default": true
          },
          "csharp.debug.suppressJITOptimizations": {
            "type": "boolean",
            "markdownDescription": "%generateOptionsSchema.suppressJITOptimizations.markdownDescription%",
            "default": false
          },
          "csharp.debug.symbolOptions.searchPaths": {
            "type": "array",
            "items": {
              "type": "string"
            },
            "description": "%generateOptionsSchema.symbolOptions.searchPaths.description%",
            "default": []
          },
          "csharp.debug.symbolOptions.searchMicrosoftSymbolServer": {
            "type": "boolean",
            "description": "%generateOptionsSchema.symbolOptions.searchMicrosoftSymbolServer.description%",
            "default": false
          },
          "csharp.debug.symbolOptions.searchNuGetOrgSymbolServer": {
            "type": "boolean",
            "description": "%generateOptionsSchema.symbolOptions.searchNuGetOrgSymbolServer.description%",
            "default": false
          },
          "csharp.debug.symbolOptions.cachePath": {
            "type": "string",
            "description": "%generateOptionsSchema.symbolOptions.cachePath.description%",
            "default": ""
          },
          "csharp.debug.symbolOptions.moduleFilter.mode": {
            "type": "string",
            "enum": [
              "loadAllButExcluded",
              "loadOnlyIncluded"
            ],
            "enumDescriptions": [
              "%generateOptionsSchema.symbolOptions.moduleFilter.mode.loadAllButExcluded.enumDescription%",
              "%generateOptionsSchema.symbolOptions.moduleFilter.mode.loadOnlyIncluded.enumDescription%"
            ],
            "description": "%generateOptionsSchema.symbolOptions.moduleFilter.mode.description%",
            "default": "loadAllButExcluded"
          },
          "csharp.debug.symbolOptions.moduleFilter.excludedModules": {
            "type": "array",
            "items": {
              "type": "string"
            },
            "description": "%generateOptionsSchema.symbolOptions.moduleFilter.excludedModules.description%",
            "default": []
          },
          "csharp.debug.symbolOptions.moduleFilter.includedModules": {
            "type": "array",
            "items": {
              "type": "string"
            },
            "description": "%generateOptionsSchema.symbolOptions.moduleFilter.includedModules.description%",
            "default": []
          },
          "csharp.debug.symbolOptions.moduleFilter.includeSymbolsNextToModules": {
            "type": "boolean",
            "description": "%generateOptionsSchema.symbolOptions.moduleFilter.includeSymbolsNextToModules.description%",
            "default": true
          },
          "csharp.debug.symbolOptions.moduleFilter.includeSymbolsOnDemand": {
            "type": "boolean",
            "description": "%generateOptionsSchema.symbolOptions.moduleFilter.includeSymbolsOnDemand.description%",
            "default": true
          },
          "csharp.debug.expressionEvaluationOptions.allowImplicitFuncEval": {
            "type": "boolean",
            "description": "%generateOptionsSchema.expressionEvaluationOptions.allowImplicitFuncEval.description%",
            "default": true
          },
          "csharp.debug.expressionEvaluationOptions.allowToString": {
            "type": "boolean",
            "markdownDescription": "%generateOptionsSchema.expressionEvaluationOptions.allowToString.markdownDescription%",
            "default": true
          },
          "csharp.debug.expressionEvaluationOptions.allowFastEvaluate": {
            "type": "boolean",
            "description": "%generateOptionsSchema.expressionEvaluationOptions.allowFastEvaluate.description%",
            "default": true
          },
          "csharp.debug.expressionEvaluationOptions.showRawValues": {
            "type": "boolean",
            "description": "%generateOptionsSchema.expressionEvaluationOptions.showRawValues.description%",
            "default": false
          },
          "dotnet.unitTestDebuggingOptions": {
            "type": "object",
            "description": "%configuration.dotnet.unitTestDebuggingOptions%",
            "default": {},
            "properties": {
              "sourceFileMap": {
                "type": "object",
                "markdownDescription": "%generateOptionsSchema.sourceFileMap.markdownDescription%",
                "additionalProperties": {
                  "type": "string"
                }
              },
              "justMyCode": {
                "type": "boolean",
                "markdownDescription": "%generateOptionsSchema.justMyCode.markdownDescription%",
                "default": true
              },
              "requireExactSource": {
                "type": "boolean",
                "markdownDescription": "%generateOptionsSchema.requireExactSource.markdownDescription%",
                "default": true
              },
              "enableStepFiltering": {
                "type": "boolean",
                "markdownDescription": "%generateOptionsSchema.enableStepFiltering.markdownDescription%",
                "default": true
              },
              "logging": {
                "description": "%generateOptionsSchema.logging.description%",
                "type": "object",
                "required": [],
                "default": {},
                "properties": {
                  "exceptions": {
                    "type": "boolean",
                    "markdownDescription": "%generateOptionsSchema.logging.exceptions.markdownDescription%",
                    "default": true
                  },
                  "moduleLoad": {
                    "type": "boolean",
                    "markdownDescription": "%generateOptionsSchema.logging.moduleLoad.markdownDescription%",
                    "default": true
                  },
                  "programOutput": {
                    "type": "boolean",
                    "markdownDescription": "%generateOptionsSchema.logging.programOutput.markdownDescription%",
                    "default": true
                  },
                  "threadExit": {
                    "type": "boolean",
                    "markdownDescription": "%generateOptionsSchema.logging.threadExit.markdownDescription%",
                    "default": false
                  },
                  "processExit": {
                    "type": "boolean",
                    "markdownDescription": "%generateOptionsSchema.logging.processExit.markdownDescription%",
                    "default": true
                  }
                }
              },
              "suppressJITOptimizations": {
                "type": "boolean",
                "markdownDescription": "%generateOptionsSchema.suppressJITOptimizations.markdownDescription%",
                "default": false
              },
              "symbolOptions": {
                "description": "%generateOptionsSchema.symbolOptions.description%",
                "default": {
                  "searchPaths": [],
                  "searchMicrosoftSymbolServer": false,
                  "searchNuGetOrgSymbolServer": false
                },
                "type": "object",
                "properties": {
                  "searchPaths": {
                    "type": "array",
                    "items": {
                      "type": "string"
                    },
                    "description": "%generateOptionsSchema.symbolOptions.searchPaths.description%",
                    "default": []
                  },
                  "searchMicrosoftSymbolServer": {
                    "type": "boolean",
                    "description": "%generateOptionsSchema.symbolOptions.searchMicrosoftSymbolServer.description%",
                    "default": false
                  },
                  "searchNuGetOrgSymbolServer": {
                    "type": "boolean",
                    "description": "%generateOptionsSchema.symbolOptions.searchNuGetOrgSymbolServer.description%",
                    "default": false
                  },
                  "cachePath": {
                    "type": "string",
                    "description": "%generateOptionsSchema.symbolOptions.cachePath.description%",
                    "default": ""
                  },
                  "moduleFilter": {
                    "description": "%generateOptionsSchema.symbolOptions.moduleFilter.description%",
                    "default": {
                      "mode": "loadAllButExcluded",
                      "excludedModules": []
                    },
                    "type": "object",
                    "required": [
                      "mode"
                    ],
                    "properties": {
                      "mode": {
                        "type": "string",
                        "enum": [
                          "loadAllButExcluded",
                          "loadOnlyIncluded"
                        ],
                        "enumDescriptions": [
                          "%generateOptionsSchema.symbolOptions.moduleFilter.mode.loadAllButExcluded.enumDescription%",
                          "%generateOptionsSchema.symbolOptions.moduleFilter.mode.loadOnlyIncluded.enumDescription%"
                        ],
                        "description": "%generateOptionsSchema.symbolOptions.moduleFilter.mode.description%",
                        "default": "loadAllButExcluded"
                      },
                      "excludedModules": {
                        "type": "array",
                        "items": {
                          "type": "string"
                        },
                        "description": "%generateOptionsSchema.symbolOptions.moduleFilter.excludedModules.description%",
                        "default": []
                      },
                      "includedModules": {
                        "type": "array",
                        "items": {
                          "type": "string"
                        },
                        "description": "%generateOptionsSchema.symbolOptions.moduleFilter.includedModules.description%",
                        "default": []
                      },
                      "includeSymbolsNextToModules": {
                        "type": "boolean",
                        "description": "%generateOptionsSchema.symbolOptions.moduleFilter.includeSymbolsNextToModules.description%",
                        "default": true
                      },
                      "includeSymbolsOnDemand": {
                        "type": "boolean",
                        "description": "%generateOptionsSchema.symbolOptions.moduleFilter.includeSymbolsOnDemand.description%",
                        "default": true
                      }
                    }
                  }
                }
              },
              "sourceLinkOptions": {
                "markdownDescription": "%generateOptionsSchema.sourceLinkOptions.markdownDescription%",
                "default": {
                  "*": {
                    "enabled": true
                  }
                },
                "type": "object",
                "additionalItems": {
                  "type": "object",
                  "properties": {
                    "enabled": {
                      "title": "boolean",
                      "markdownDescription": "%generateOptionsSchema.sourceLinkOptions.additionalItems.enabled.markdownDescription%",
                      "default": true
                    }
                  }
                }
              },
              "expressionEvaluationOptions": {
                "description": "%generateOptionsSchema.expressionEvaluationOptions.description%",
                "default": {},
                "type": "object",
                "properties": {
                  "allowImplicitFuncEval": {
                    "type": "boolean",
                    "description": "%generateOptionsSchema.expressionEvaluationOptions.allowImplicitFuncEval.description%",
                    "default": true
                  },
                  "allowToString": {
                    "type": "boolean",
                    "markdownDescription": "%generateOptionsSchema.expressionEvaluationOptions.allowToString.markdownDescription%",
                    "default": true
                  },
                  "allowFastEvaluate": {
                    "type": "boolean",
                    "description": "%generateOptionsSchema.expressionEvaluationOptions.allowFastEvaluate.description%",
                    "default": true
                  },
                  "showRawValues": {
                    "type": "boolean",
                    "description": "%generateOptionsSchema.expressionEvaluationOptions.showRawValues.description%",
                    "default": false
                  }
                }
              },
              "targetArchitecture": {
                "type": "string",
                "markdownDescription": "%generateOptionsSchema.targetArchitecture.markdownDescription%",
                "enum": [
                  "x86_64",
                  "arm64"
                ]
              },
              "type": {
                "type": "string",
                "enum": [
                  "coreclr",
                  "clr"
                ],
                "markdownDescription": "%generateOptionsSchema.type.markdownDescription%",
                "default": "coreclr"
              },
              "debugServer": {
                "type": "number",
                "description": "%generateOptionsSchema.debugServer.description%",
                "default": 4711
              }
            }
          },
          "dotnet.unitTests.runSettingsPath": {
            "type": "string",
            "markdownDescription": "%configuration.dotnet.unitTests.runSettingsPath%"
          }
        }
      },
      {
        "title": "LSP Server",
        "order": 9,
        "properties": {
          "dotnet.preferCSharpExtension": {
            "scope": "resource",
            "type": "boolean",
            "default": false,
            "description": "%configuration.dotnet.preferCSharpExtension%"
          },
          "dotnet.dotnetPath": {
            "type": "string",
            "scope": "machine-overridable",
            "description": "%configuration.dotnet.dotnetPath%"
          },
          "dotnet.server.path": {
            "type": "string",
            "scope": "machine-overridable",
            "description": "%configuration.dotnet.server.path%"
          },
          "dotnet.server.componentPaths": {
            "type": "object",
            "description": "%configuration.dotnet.server.componentPaths%",
            "properties": {
              "roslynDevKit": {
                "description": "%configuration.dotnet.server.componentPaths.roslynDevKit%",
                "type": "string"
              },
              "xamlTools": {
                "description": "%configuration.dotnet.server.componentPaths.xamlTools%",
                "type": "string"
              }
            },
            "default": {}
          },
          "dotnet.server.startTimeout": {
            "type": "number",
            "scope": "machine-overridable",
            "default": 30000,
            "description": "%configuration.dotnet.server.startTimeout%"
          },
          "dotnet.server.waitForDebugger": {
            "type": "boolean",
            "scope": "machine-overridable",
            "default": false,
            "description": "%configuration.dotnet.server.waitForDebugger%"
          },
          "dotnet.server.trace": {
            "scope": "window",
            "type": "string",
            "enum": [
              "Trace",
              "Debug",
              "Information",
              "Warning",
              "Error",
              "Critical",
              "None"
            ],
            "default": "Information",
            "description": "%configuration.dotnet.server.trace%"
          },
          "dotnet.server.extensionPaths": {
            "scope": "machine-overridable",
            "type": [
              "array",
              null
            ],
            "items": {
              "type": "string"
            },
            "default": null,
            "description": "%configuration.dotnet.server.extensionPaths%"
          },
          "dotnet.server.crashDumpPath": {
            "scope": "machine-overridable",
            "type": "string",
            "default": null,
            "description": "%configuration.dotnet.server.crashDumpPath%"
          },
          "dotnet.server.suppressLspErrorToasts": {
            "type": "boolean",
            "default": false,
            "description": "%configuration.dotnet.server.suppressLspErrorToasts%"
          },
          "dotnet.server.useServerGC": {
            "type": "boolean",
            "default": true,
            "description": "%configuration.dotnet.server.useServerGC%"
          },
          "dotnet.enableXamlTools": {
            "scope": "machine-overridable",
            "type": "boolean",
            "default": true,
            "description": "%configuration.dotnet.enableXamlTools%"
          },
          "dotnet.projects.binaryLogPath": {
            "scope": "machine-overridable",
            "type": "string",
            "default": null,
            "description": "%configuration.dotnet.projects.binaryLogPath%"
          },
          "dotnet.projects.enableAutomaticRestore": {
            "type": "boolean",
            "default": true,
            "description": "%configuration.dotnet.projects.enableAutomaticRestore%"
          },
          "razor.languageServer.directory": {
            "type": "string",
            "scope": "machine-overridable",
            "description": "%configuration.razor.languageServer.directory%",
            "order": 90
          },
          "razor.languageServer.debug": {
            "type": "boolean",
            "scope": "machine-overridable",
            "default": false,
            "description": "%configuration.razor.languageServer.debug%",
            "order": 90
          },
          "razor.server.trace": {
            "scope": "window",
            "type": "string",
            "enum": [
              "Trace",
              "Debug",
              "Information",
              "Warning",
              "Error",
              "Critical",
              "None"
            ],
            "order": 90,
            "default": "Information",
            "description": "%configuration.razor.server.trace%"
          },
          "razor.languageServer.forceRuntimeCodeGeneration": {
            "type": "boolean",
            "scope": "machine-overridable",
            "default": false,
            "description": "%configuration.razor.languageServer.forceRuntimeCodeGeneration%",
            "order": 90
          }
        }
      },
      {
        "title": "OmniSharp",
        "order": 10,
        "properties": {
          "dotnet.server.useOmnisharp": {
            "type": "boolean",
            "default": false,
            "description": "%configuration.omnisharp.dotnet.server.useOmnisharp%",
            "order": 0
          },
          "csharp.format.enable": {
            "type": "boolean",
            "default": true,
            "description": "%configuration.omnisharp.csharp.format.enable%"
          },
          "csharp.suppressDotnetInstallWarning": {
            "type": "boolean",
            "default": false,
            "description": "%configuration.omnisharp.csharp.suppressDotnetInstallWarning%"
          },
          "csharp.suppressDotnetRestoreNotification": {
            "type": "boolean",
            "default": false,
            "description": "%configuration.omnisharp.csharp.suppressDotnetRestoreNotification%"
          },
          "csharp.suppressProjectJsonWarning": {
            "type": "boolean",
            "default": false,
            "description": "%configuration.omnisharp.csharp.suppressProjectJsonWarning%"
          },
          "csharp.suppressBuildAssetsNotification": {
            "type": "boolean",
            "default": false,
            "description": "%configuration.omnisharp.csharp.suppressBuildAssetsNotification%"
          },
          "csharp.suppressHiddenDiagnostics": {
            "type": "boolean",
            "default": true,
            "description": "%configuration.omnisharp.csharp.suppressHiddenDiagnostics%"
          },
          "csharp.referencesCodeLens.filteredSymbols": {
            "type": "array",
            "items": {
              "type": "string"
            },
            "default": [],
            "description": "%configuration.omnisharp.csharp.referencesCodeLens.filteredSymbols%"
          },
          "csharp.maxProjectFileCountForDiagnosticAnalysis": {
            "type": "number",
            "default": 1000,
            "description": "%configuration.omnisharp.csharp.maxProjectFileCountForDiagnosticAnalysis%"
          },
          "csharp.semanticHighlighting.enabled": {
            "type": "boolean",
            "default": true,
            "description": "%configuration.omnisharp.csharp.semanticHighlighting.enabled%",
            "scope": "window"
          },
          "csharp.showOmnisharpLogOnError": {
            "type": "boolean",
            "default": true,
            "description": "%configuration.omnisharp.csharp.showOmnisharpLogOnError%"
          },
          "omnisharp.useModernNet": {
            "type": "boolean",
            "default": true,
            "scope": "window",
            "title": "%configuration.omnisharp.useModernNet.title%",
            "description": "%configuration.omnisharp.useModernNet.description%"
          },
          "omnisharp.sdkPath": {
            "type": "string",
            "scope": "window",
            "description": "%configuration.omnisharp.sdkPath%"
          },
          "omnisharp.sdkVersion": {
            "type": "string",
            "scope": "window",
            "description": "%configuration.omnisharp.sdkVersion%"
          },
          "omnisharp.sdkIncludePrereleases": {
            "type": "boolean",
            "scope": "window",
            "default": true,
            "description": "%configuration.omnisharp.sdkIncludePrereleases%"
          },
          "omnisharp.monoPath": {
            "type": "string",
            "scope": "machine",
            "description": "%configuration.omnisharp.monoPath%"
          },
          "omnisharp.loggingLevel": {
            "type": "string",
            "default": "information",
            "enum": [
              "trace",
              "debug",
              "information",
              "warning",
              "error",
              "critical"
            ],
            "description": "%configuration.omnisharp.loggingLevel%"
          },
          "omnisharp.autoStart": {
            "type": "boolean",
            "default": true,
            "description": "%configuration.omnisharp.autoStart%"
          },
          "omnisharp.projectFilesExcludePattern": {
            "type": "string",
            "default": "**/node_modules/**,**/.git/**,**/bower_components/**",
            "description": "%configuration.omnisharp.projectFilesExcludePattern%"
          },
          "omnisharp.projectLoadTimeout": {
            "type": "number",
            "default": 60,
            "description": "%configuration.omnisharp.projectLoadTimeout%"
          },
          "omnisharp.maxProjectResults": {
            "type": "number",
            "default": 250,
            "description": "%configuration.omnisharp.maxProjectResults%"
          },
          "omnisharp.useEditorFormattingSettings": {
            "type": "boolean",
            "default": true,
            "description": "%configuration.omnisharp.useEditorFormattingSettings%"
          },
          "omnisharp.minFindSymbolsFilterLength": {
            "type": "number",
            "default": 0,
            "description": "%configuration.omnisharp.minFindSymbolsFilterLength%"
          },
          "omnisharp.maxFindSymbolsItems": {
            "type": "number",
            "default": 1000,
            "description": "%configuration.omnisharp.maxFindSymbolsItems%"
          },
          "omnisharp.disableMSBuildDiagnosticWarning": {
            "type": "boolean",
            "default": false,
            "description": "%configuration.omnisharp.disableMSBuildDiagnosticWarning%"
          },
          "omnisharp.enableMsBuildLoadProjectsOnDemand": {
            "type": "boolean",
            "default": false,
            "description": "%configuration.omnisharp.enableMsBuildLoadProjectsOnDemand%"
          },
          "omnisharp.enableEditorConfigSupport": {
            "type": "boolean",
            "default": true,
            "description": "%configuration.omnisharp.enableEditorConfigSupport%"
          },
          "omnisharp.enableDecompilationSupport": {
            "type": "boolean",
            "default": false,
            "scope": "machine",
            "description": "%configuration.omnisharp.enableDecompilationSupport%"
          },
          "omnisharp.enableLspDriver": {
            "type": "boolean",
            "default": false,
            "description": "%configuration.omnisharp.enableLspDriver%"
          },
          "omnisharp.organizeImportsOnFormat": {
            "type": "boolean",
            "default": false,
            "description": "%configuration.omnisharp.organizeImportsOnFormat%"
          },
          "omnisharp.enableAsyncCompletion": {
            "type": "boolean",
            "default": false,
            "description": "%configuration.omnisharp.enableAsyncCompletion%"
          },
          "omnisharp.dotNetCliPaths": {
            "type": "array",
            "items": {
              "type": "string"
            },
            "description": "%configuration.omnisharp.dotNetCliPaths%",
            "uniqueItems": true
          },
          "razor.plugin.path": {
            "type": "string",
            "scope": "machine",
            "description": "%configuration.omnisharp.razor.plugin.path%"
          },
          "razor.devmode": {
            "type": "boolean",
            "default": false,
            "description": "%configuration.omnisharp.razor.devmode%"
          },
          "razor.format.enable": {
            "type": "boolean",
            "scope": "window",
            "default": true,
            "description": "%configuration.omnisharp.razor.format.enable%"
          },
          "razor.format.codeBlockBraceOnNextLine": {
            "type": "boolean",
            "scope": "window",
            "default": false,
            "description": "%configuration.omnisharp.razor.format.codeBlockBraceOnNextLine%"
          },
          "razor.completion.commitElementsWithSpace": {
            "type": "boolean",
            "scope": "window",
            "default": false,
            "description": "%configuration.omnisharp.razor.completion.commitElementsWithSpace%"
          }
        }
      }
    ],
    "jsonValidation": [
      {
        "fileMatch": [
          "appsettings.json",
          "appsettings.*.json"
        ],
        "url": "https://json.schemastore.org/appsettings"
      },
      {
        "fileMatch": "omnisharp.json",
        "url": "http://json.schemastore.org/omnisharp"
      },
      {
        "fileMatch": "global.json",
        "url": "http://json.schemastore.org/global"
      },
      {
        "fileMatch": "launchSettings.json",
        "url": "https://json.schemastore.org/launchsettings.json"
      }
    ],
    "commands": [
      {
        "command": "o.restart",
        "title": "%command.o.restart%",
        "category": "OmniSharp",
        "enablement": "dotnet.server.activationContext == 'OmniSharp'"
      },
      {
        "command": "o.pickProjectAndStart",
        "title": "%command.o.pickProjectAndStart%",
        "category": "OmniSharp",
        "enablement": "dotnet.server.activationContext == 'OmniSharp'"
      },
      {
        "command": "dotnet.openSolution",
        "title": "%command.dotnet.openSolution%",
        "category": ".NET",
        "enablement": "dotnet.server.activationContext == 'Roslyn'"
      },
      {
        "command": "o.fixAll.solution",
        "title": "%command.o.fixAll.solution%",
        "category": "OmniSharp",
        "enablement": "dotnet.server.activationContext == 'OmniSharp'"
      },
      {
        "command": "o.fixAll.project",
        "title": "%command.o.fixAll.project%",
        "category": "OmniSharp",
        "enablement": "dotnet.server.activationContext == 'OmniSharp'"
      },
      {
        "command": "o.fixAll.document",
        "title": "%command.o.fixAll.document%",
        "category": "OmniSharp",
        "enablement": "dotnet.server.activationContext == 'OmniSharp'"
      },
      {
        "command": "o.reanalyze.allProjects",
        "title": "%command.o.reanalyze.allProjects%",
        "category": "OmniSharp",
        "enablement": "dotnet.server.activationContext == 'OmniSharp'"
      },
      {
        "command": "o.reanalyze.currentProject",
        "title": "%command.o.reanalyze.currentProject%",
        "category": "OmniSharp",
        "enablement": "dotnet.server.activationContext == 'OmniSharp'"
      },
      {
        "command": "dotnet.generateAssets",
        "title": "%command.dotnet.generateAssets.currentProject%",
        "category": ".NET"
      },
      {
        "command": "dotnet.restore.project",
        "title": "%command.dotnet.restore.project%",
        "category": ".NET",
        "enablement": "dotnet.server.activationContext == 'Roslyn' || dotnet.server.activationContext == 'OmniSharp'"
      },
      {
        "command": "dotnet.restore.all",
        "title": "%command.dotnet.restore.all%",
        "category": ".NET",
        "enablement": "dotnet.server.activationContext == 'Roslyn' || dotnet.server.activationContext == 'OmniSharp'"
      },
      {
        "command": "csharp.listProcess",
        "title": "%command.csharp.listProcess%",
        "category": "CSharp"
      },
      {
        "command": "csharp.listRemoteProcess",
        "title": "%command.csharp.listRemoteProcess%",
        "category": "CSharp"
      },
      {
        "command": "csharp.listRemoteDockerProcess",
        "title": "%command.csharp.listRemoteDockerProcess%",
        "category": "CSharp"
      },
      {
        "command": "csharp.attachToProcess",
        "title": "%command.csharp.attachToProcess%",
        "category": "Debug"
      },
      {
        "command": "csharp.reportIssue",
        "title": "%command.csharp.reportIssue%",
        "category": "CSharp"
      },
      {
        "command": "csharp.showDecompilationTerms",
        "title": "%command.csharp.showDecompilationTerms%",
        "category": "CSharp",
        "enablement": "dotnet.server.activationContext == 'OmniSharp'"
      },
      {
        "command": "extension.showRazorCSharpWindow",
        "title": "%command.extension.showRazorCSharpWindow%",
        "category": "Razor"
      },
      {
        "command": "extension.showRazorHtmlWindow",
        "title": "%command.extension.showRazorHtmlWindow%",
        "category": "Razor"
      },
      {
        "command": "razor.reportIssue",
        "title": "%command.razor.reportIssue%",
        "category": "Razor"
      },
      {
        "command": "dotnet.test.runTestsInContext",
        "title": "%command.dotnet.test.runTestsInContext%",
        "category": ".NET",
        "enablement": "dotnet.server.activationContext == 'Roslyn' || dotnet.server.activationContext == 'OmniSharp'"
      },
      {
        "command": "dotnet.test.debugTestsInContext",
        "title": "%command.dotnet.test.debugTestsInContext%",
        "category": ".NET",
        "enablement": "dotnet.server.activationContext == 'Roslyn' || dotnet.server.activationContext == 'OmniSharp'"
      },
      {
        "command": "dotnet.restartServer",
        "title": "%command.dotnet.restartServer%",
        "category": ".NET",
        "enablement": "dotnet.server.activationContext != 'OmniSharp'"
      }
    ],
    "keybindings": [
      {
        "command": "o.showOutput",
        "key": "Ctrl+Shift+F9",
        "mac": "Cmd+Shift+F9"
      }
    ],
    "snippets": [
      {
        "language": "csharp",
        "path": "./snippets/csharp.json"
      }
    ],
    "breakpoints": [
      {
        "language": "csharp"
      },
      {
        "language": "razor"
      },
      {
        "language": "qsharp"
      },
      {
        "language": "aspnetcorerazor"
      }
    ],
    "debuggers": [
      {
        "type": "coreclr",
        "label": ".NET 5+ and .NET Core",
        "hiddenWhen": "dotnet.debug.serviceBrokerAvailable",
        "languages": [
          "csharp",
          "razor",
          "qsharp",
          "aspnetcorerazor"
        ],
        "variables": {
          "pickProcess": "csharp.listProcess",
          "pickRemoteProcess": "csharp.listRemoteProcess",
          "pickRemoteDockerProcess": "csharp.listRemoteDockerProcess"
        },
        "aiKey": "0c6ae279ed8443289764825290e4f9e2-1a736e7c-1324-4338-be46-fc2a58ae4d14-7255",
        "configurationAttributes": {
          "launch": {
            "type": "object",
            "required": [
              "program"
            ],
            "properties": {
              "program": {
                "type": "string",
                "markdownDescription": "%generateOptionsSchema.program.markdownDescription%",
                "default": "${workspaceFolder}/bin/Debug/<insert-target-framework-here>/<insert-project-name-here>.dll"
              },
              "cwd": {
                "type": "string",
                "description": "%generateOptionsSchema.cwd.description%",
                "default": "${workspaceFolder}"
              },
              "args": {
                "anyOf": [
                  {
                    "type": "array",
                    "description": "%generateOptionsSchema.args.0.description%",
                    "items": {
                      "type": "string"
                    },
                    "default": []
                  },
                  {
                    "type": "string",
                    "description": "%generateOptionsSchema.args.1.description%",
                    "default": ""
                  }
                ]
              },
              "stopAtEntry": {
                "type": "boolean",
                "markdownDescription": "%generateOptionsSchema.stopAtEntry.markdownDescription%",
                "default": false
              },
              "launchBrowser": {
                "description": "%generateOptionsSchema.launchBrowser.description%",
                "default": {
                  "enabled": true
                },
                "type": "object",
                "required": [
                  "enabled"
                ],
                "properties": {
                  "enabled": {
                    "type": "boolean",
                    "description": "%generateOptionsSchema.launchBrowser.enabled.description%",
                    "default": true
                  },
                  "args": {
                    "type": "string",
                    "description": "%generateOptionsSchema.launchBrowser.args.description%",
                    "default": "${auto-detect-url}"
                  },
                  "osx": {
                    "description": "%generateOptionsSchema.launchBrowser.osx.description%",
                    "default": {
                      "command": "open",
                      "args": "${auto-detect-url}"
                    },
                    "type": "object",
                    "required": [
                      "command"
                    ],
                    "properties": {
                      "command": {
                        "type": "string",
                        "description": "%generateOptionsSchema.launchBrowser.osx.command.description%",
                        "default": "open"
                      },
                      "args": {
                        "type": "string",
                        "description": "%generateOptionsSchema.launchBrowser.osx.args.description%",
                        "default": "${auto-detect-url}"
                      }
                    }
                  },
                  "linux": {
                    "description": "%generateOptionsSchema.launchBrowser.linux.description%",
                    "default": {
                      "command": "xdg-open",
                      "args": "${auto-detect-url}"
                    },
                    "type": "object",
                    "required": [
                      "command"
                    ],
                    "properties": {
                      "command": {
                        "type": "string",
                        "description": "%generateOptionsSchema.launchBrowser.linux.command.description%",
                        "default": "xdg-open"
                      },
                      "args": {
                        "type": "string",
                        "description": "%generateOptionsSchema.launchBrowser.linux.args.description%",
                        "default": "${auto-detect-url}"
                      }
                    }
                  },
                  "windows": {
                    "description": "%generateOptionsSchema.launchBrowser.windows.description%",
                    "default": {
                      "command": "cmd.exe",
                      "args": "/C start ${auto-detect-url}"
                    },
                    "type": "object",
                    "required": [
                      "command"
                    ],
                    "properties": {
                      "command": {
                        "type": "string",
                        "description": "%generateOptionsSchema.launchBrowser.windows.command.description%",
                        "default": "cmd.exe"
                      },
                      "args": {
                        "type": "string",
                        "description": "%generateOptionsSchema.launchBrowser.windows.args.description%",
                        "default": "/C start ${auto-detect-url}"
                      }
                    }
                  }
                }
              },
              "env": {
                "type": "object",
                "additionalProperties": {
                  "type": "string"
                },
                "description": "%generateOptionsSchema.env.description%",
                "default": {}
              },
              "envFile": {
                "type": "string",
                "markdownDescription": "%generateOptionsSchema.envFile.markdownDescription%",
                "default": "${workspaceFolder}/.env"
              },
              "console": {
                "type": "string",
                "enum": [
                  "internalConsole",
                  "integratedTerminal",
                  "externalTerminal"
                ],
                "enumDescriptions": [
                  "%generateOptionsSchema.console.internalConsole.enumDescription%",
                  "%generateOptionsSchema.console.integratedTerminal.enumDescription%",
                  "%generateOptionsSchema.console.externalTerminal.enumDescription%"
                ],
                "markdownDescription": "%generateOptionsSchema.console.markdownDescription%",
                "settingsDescription": "%generateOptionsSchema.console.settingsDescription%",
                "default": "internalConsole"
              },
              "externalConsole": {
                "type": "boolean",
                "markdownDescription": "%generateOptionsSchema.externalConsole.markdownDescription%",
                "default": false
              },
              "launchSettingsFilePath": {
                "type": "string",
                "markdownDescription": "%generateOptionsSchema.launchSettingsFilePath.markdownDescription%",
                "default": "${workspaceFolder}/Properties/launchSettings.json"
              },
              "launchSettingsProfile": {
                "anyOf": [
                  {
                    "type": "string"
                  },
                  {
                    "type": "null"
                  }
                ],
                "description": "%generateOptionsSchema.launchSettingsProfile.description%",
                "default": "<insert-profile-name>"
              },
              "sourceFileMap": {
                "type": "object",
                "markdownDescription": "%generateOptionsSchema.sourceFileMap.markdownDescription%",
                "additionalProperties": {
                  "type": "string"
                },
                "default": {}
              },
              "justMyCode": {
                "type": "boolean",
                "markdownDescription": "%generateOptionsSchema.justMyCode.markdownDescription%",
                "default": true
              },
              "requireExactSource": {
                "type": "boolean",
                "markdownDescription": "%generateOptionsSchema.requireExactSource.markdownDescription%",
                "default": true
              },
              "enableStepFiltering": {
                "type": "boolean",
                "markdownDescription": "%generateOptionsSchema.enableStepFiltering.markdownDescription%",
                "default": true
              },
              "logging": {
                "description": "%generateOptionsSchema.logging.description%",
                "type": "object",
                "required": [],
                "default": {},
                "properties": {
                  "exceptions": {
                    "type": "boolean",
                    "markdownDescription": "%generateOptionsSchema.logging.exceptions.markdownDescription%",
                    "default": true
                  },
                  "moduleLoad": {
                    "type": "boolean",
                    "markdownDescription": "%generateOptionsSchema.logging.moduleLoad.markdownDescription%",
                    "default": true
                  },
                  "programOutput": {
                    "type": "boolean",
                    "markdownDescription": "%generateOptionsSchema.logging.programOutput.markdownDescription%",
                    "default": true
                  },
                  "browserStdOut": {
                    "type": "boolean",
                    "markdownDescription": "%generateOptionsSchema.logging.browserStdOut.markdownDescription%",
                    "default": true
                  },
                  "elapsedTiming": {
                    "type": "boolean",
                    "markdownDescription": "%generateOptionsSchema.logging.elapsedTiming.markdownDescription%",
                    "default": false
                  },
                  "threadExit": {
                    "type": "boolean",
                    "markdownDescription": "%generateOptionsSchema.logging.threadExit.markdownDescription%",
                    "default": false
                  },
                  "processExit": {
                    "type": "boolean",
                    "markdownDescription": "%generateOptionsSchema.logging.processExit.markdownDescription%",
                    "default": true
                  },
                  "engineLogging": {
                    "type": "boolean",
                    "deprecationMessage": "%generateOptionsSchema.logging.engineLogging.deprecationMessage%",
                    "default": false
                  },
                  "diagnosticsLog": {
                    "description": "%generateOptionsSchema.logging.diagnosticsLog.description%",
                    "type": "object",
                    "required": [],
                    "default": {},
                    "properties": {
                      "protocolMessages": {
                        "type": "boolean",
                        "markdownDescription": "%generateOptionsSchema.logging.diagnosticsLog.protocolMessages.markdownDescription%",
                        "default": false
                      },
                      "dispatcherMessages": {
                        "type": "string",
                        "enum": [
                          "none",
                          "error",
                          "important",
                          "normal"
                        ],
                        "enumDescriptions": [
                          "%generateOptionsSchema.logging.diagnosticsLog.dispatcherMessages.none.enumDescription%",
                          "%generateOptionsSchema.logging.diagnosticsLog.dispatcherMessages.error.enumDescription%",
                          "%generateOptionsSchema.logging.diagnosticsLog.dispatcherMessages.important.enumDescription%",
                          "%generateOptionsSchema.logging.diagnosticsLog.dispatcherMessages.normal.enumDescription%"
                        ],
                        "markdownDescription": "%generateOptionsSchema.logging.diagnosticsLog.dispatcherMessages.markdownDescription%",
                        "default": "none"
                      },
                      "debugEngineAPITracing": {
                        "type": "string",
                        "enum": [
                          "none",
                          "error",
                          "all"
                        ],
                        "enumDescriptions": [
                          "%generateOptionsSchema.logging.diagnosticsLog.debugEngineAPITracing.none.enumDescription%",
                          "%generateOptionsSchema.logging.diagnosticsLog.debugEngineAPITracing.error.enumDescription%",
                          "%generateOptionsSchema.logging.diagnosticsLog.debugEngineAPITracing.all.enumDescription%"
                        ],
                        "markdownDescription": "%generateOptionsSchema.logging.diagnosticsLog.debugEngineAPITracing.markdownDescription%",
                        "default": "none"
                      },
                      "debugRuntimeEventTracing": {
                        "type": "boolean",
                        "markdownDescription": "%generateOptionsSchema.logging.diagnosticsLog.debugRuntimeEventTracing.markdownDescription%",
                        "default": false
                      },
                      "expressionEvaluationTracing": {
                        "type": "boolean",
                        "markdownDescription": "%generateOptionsSchema.logging.diagnosticsLog.expressionEvaluationTracing.markdownDescription%",
                        "default": false
                      },
                      "startDebuggingTracing": {
                        "type": "boolean",
                        "markdownDescription": "%generateOptionsSchema.logging.diagnosticsLog.startDebuggingTracing.markdownDescription%",
                        "default": false
                      }
                    }
                  },
                  "consoleUsageMessage": {
                    "type": "boolean",
                    "description": "%generateOptionsSchema.logging.consoleUsageMessage.description%",
                    "default": true
                  }
                }
              },
              "pipeTransport": {
                "description": "%generateOptionsSchema.pipeTransport.description%",
                "type": "object",
                "required": [
                  "debuggerPath"
                ],
                "default": {
                  "pipeCwd": "${workspaceFolder}",
                  "pipeProgram": "enter the fully qualified path for the pipe program name, for example '/usr/bin/ssh'",
                  "pipeArgs": [],
                  "debuggerPath": "enter the path for the debugger on the target machine, for example ~/vsdbg/vsdbg"
                },
                "properties": {
                  "pipeCwd": {
                    "type": "string",
                    "description": "%generateOptionsSchema.pipeTransport.pipeCwd.description%",
                    "default": "${workspaceFolder}"
                  },
                  "pipeProgram": {
                    "type": "string",
                    "description": "%generateOptionsSchema.pipeTransport.pipeProgram.description%",
                    "default": "enter the fully qualified path for the pipe program name, for example '/usr/bin/ssh'"
                  },
                  "pipeArgs": {
                    "anyOf": [
                      {
                        "type": "array",
                        "description": "%generateOptionsSchema.pipeTransport.pipeArgs.0.description%",
                        "items": {
                          "type": "string"
                        },
                        "default": []
                      },
                      {
                        "type": "string",
                        "description": "%generateOptionsSchema.pipeTransport.pipeArgs.1.description%",
                        "default": ""
                      }
                    ],
                    "default": []
                  },
                  "debuggerPath": {
                    "type": "string",
                    "description": "%generateOptionsSchema.pipeTransport.debuggerPath.description%",
                    "default": "enter the path for the debugger on the target machine, for example ~/vsdbg/vsdbg"
                  },
                  "pipeEnv": {
                    "type": "object",
                    "additionalProperties": {
                      "type": "string"
                    },
                    "description": "%generateOptionsSchema.pipeTransport.pipeEnv.description%",
                    "default": {}
                  },
                  "quoteArgs": {
                    "type": "boolean",
                    "description": "%generateOptionsSchema.pipeTransport.quoteArgs.description%",
                    "default": true
                  },
                  "windows": {
                    "description": "%generateOptionsSchema.pipeTransport.windows.description%",
                    "default": {
                      "pipeCwd": "${workspaceFolder}",
                      "pipeProgram": "enter the fully qualified path for the pipe program name, for example 'c:\\tools\\plink.exe'",
                      "pipeArgs": []
                    },
                    "type": "object",
                    "properties": {
                      "pipeCwd": {
                        "type": "string",
                        "description": "%generateOptionsSchema.pipeTransport.windows.pipeCwd.description%",
                        "default": "${workspaceFolder}"
                      },
                      "pipeProgram": {
                        "type": "string",
                        "description": "%generateOptionsSchema.pipeTransport.windows.pipeProgram.description%",
                        "default": "enter the fully qualified path for the pipe program name, for example '/usr/bin/ssh'"
                      },
                      "pipeArgs": {
                        "anyOf": [
                          {
                            "type": "array",
                            "description": "%generateOptionsSchema.pipeTransport.windows.pipeArgs.0.description%",
                            "items": {
                              "type": "string"
                            },
                            "default": []
                          },
                          {
                            "type": "string",
                            "description": "%generateOptionsSchema.pipeTransport.windows.pipeArgs.1.description%",
                            "default": ""
                          }
                        ],
                        "default": []
                      },
                      "quoteArgs": {
                        "type": "boolean",
                        "description": "%generateOptionsSchema.pipeTransport.windows.quoteArgs.description%",
                        "default": true
                      },
                      "pipeEnv": {
                        "type": "object",
                        "additionalProperties": {
                          "type": "string"
                        },
                        "description": "%generateOptionsSchema.pipeTransport.windows.pipeEnv.description%",
                        "default": {}
                      }
                    }
                  },
                  "osx": {
                    "description": "%generateOptionsSchema.pipeTransport.osx.description%",
                    "default": {
                      "pipeCwd": "${workspaceFolder}",
                      "pipeProgram": "enter the fully qualified path for the pipe program name, for example '/usr/bin/ssh'",
                      "pipeArgs": []
                    },
                    "type": "object",
                    "properties": {
                      "pipeCwd": {
                        "type": "string",
                        "description": "%generateOptionsSchema.pipeTransport.osx.pipeCwd.description%",
                        "default": "${workspaceFolder}"
                      },
                      "pipeProgram": {
                        "type": "string",
                        "description": "%generateOptionsSchema.pipeTransport.osx.pipeProgram.description%",
                        "default": "enter the fully qualified path for the pipe program name, for example '/usr/bin/ssh'"
                      },
                      "pipeArgs": {
                        "anyOf": [
                          {
                            "type": "array",
                            "description": "%generateOptionsSchema.pipeTransport.osx.pipeArgs.0.description%",
                            "items": {
                              "type": "string"
                            },
                            "default": []
                          },
                          {
                            "type": "string",
                            "description": "%generateOptionsSchema.pipeTransport.osx.pipeArgs.1.description%",
                            "default": ""
                          }
                        ],
                        "default": []
                      },
                      "quoteArgs": {
                        "type": "boolean",
                        "description": "%generateOptionsSchema.pipeTransport.osx.quoteArgs.description%",
                        "default": true
                      },
                      "pipeEnv": {
                        "type": "object",
                        "additionalProperties": {
                          "type": "string"
                        },
                        "description": "%generateOptionsSchema.pipeTransport.osx.pipeEnv.description%",
                        "default": {}
                      }
                    }
                  },
                  "linux": {
                    "description": "%generateOptionsSchema.pipeTransport.linux.description%",
                    "default": {
                      "pipeCwd": "${workspaceFolder}",
                      "pipeProgram": "enter the fully qualified path for the pipe program name, for example '/usr/bin/ssh'",
                      "pipeArgs": []
                    },
                    "type": "object",
                    "properties": {
                      "pipeCwd": {
                        "type": "string",
                        "description": "%generateOptionsSchema.pipeTransport.linux.pipeCwd.description%",
                        "default": "${workspaceFolder}"
                      },
                      "pipeProgram": {
                        "type": "string",
                        "description": "%generateOptionsSchema.pipeTransport.linux.pipeProgram.description%",
                        "default": "enter the fully qualified path for the pipe program name, for example '/usr/bin/ssh'"
                      },
                      "pipeArgs": {
                        "anyOf": [
                          {
                            "type": "array",
                            "description": "%generateOptionsSchema.pipeTransport.linux.pipeArgs.0.description%",
                            "items": {
                              "type": "string"
                            },
                            "default": []
                          },
                          {
                            "type": "string",
                            "description": "%generateOptionsSchema.pipeTransport.linux.pipeArgs.1.description%",
                            "default": ""
                          }
                        ],
                        "default": []
                      },
                      "quoteArgs": {
                        "type": "boolean",
                        "description": "%generateOptionsSchema.pipeTransport.linux.quoteArgs.description%",
                        "default": true
                      },
                      "pipeEnv": {
                        "type": "object",
                        "additionalProperties": {
                          "type": "string"
                        },
                        "description": "%generateOptionsSchema.pipeTransport.linux.pipeEnv.description%",
                        "default": {}
                      }
                    }
                  }
                }
              },
              "suppressJITOptimizations": {
                "type": "boolean",
                "markdownDescription": "%generateOptionsSchema.suppressJITOptimizations.markdownDescription%",
                "default": false
              },
              "symbolOptions": {
                "description": "%generateOptionsSchema.symbolOptions.description%",
                "default": {
                  "searchPaths": [],
                  "searchMicrosoftSymbolServer": false,
                  "searchNuGetOrgSymbolServer": false
                },
                "type": "object",
                "properties": {
                  "searchPaths": {
                    "type": "array",
                    "items": {
                      "type": "string"
                    },
                    "description": "%generateOptionsSchema.symbolOptions.searchPaths.description%",
                    "default": []
                  },
                  "searchMicrosoftSymbolServer": {
                    "type": "boolean",
                    "description": "%generateOptionsSchema.symbolOptions.searchMicrosoftSymbolServer.description%",
                    "default": false
                  },
                  "searchNuGetOrgSymbolServer": {
                    "type": "boolean",
                    "description": "%generateOptionsSchema.symbolOptions.searchNuGetOrgSymbolServer.description%",
                    "default": false
                  },
                  "cachePath": {
                    "type": "string",
                    "description": "%generateOptionsSchema.symbolOptions.cachePath.description%",
                    "default": ""
                  },
                  "moduleFilter": {
                    "description": "%generateOptionsSchema.symbolOptions.moduleFilter.description%",
                    "default": {
                      "mode": "loadAllButExcluded",
                      "excludedModules": []
                    },
                    "type": "object",
                    "required": [
                      "mode"
                    ],
                    "properties": {
                      "mode": {
                        "type": "string",
                        "enum": [
                          "loadAllButExcluded",
                          "loadOnlyIncluded"
                        ],
                        "enumDescriptions": [
                          "%generateOptionsSchema.symbolOptions.moduleFilter.mode.loadAllButExcluded.enumDescription%",
                          "%generateOptionsSchema.symbolOptions.moduleFilter.mode.loadOnlyIncluded.enumDescription%"
                        ],
                        "description": "%generateOptionsSchema.symbolOptions.moduleFilter.mode.description%",
                        "default": "loadAllButExcluded"
                      },
                      "excludedModules": {
                        "type": "array",
                        "items": {
                          "type": "string"
                        },
                        "description": "%generateOptionsSchema.symbolOptions.moduleFilter.excludedModules.description%",
                        "default": []
                      },
                      "includedModules": {
                        "type": "array",
                        "items": {
                          "type": "string"
                        },
                        "description": "%generateOptionsSchema.symbolOptions.moduleFilter.includedModules.description%",
                        "default": []
                      },
                      "includeSymbolsNextToModules": {
                        "type": "boolean",
                        "description": "%generateOptionsSchema.symbolOptions.moduleFilter.includeSymbolsNextToModules.description%",
                        "default": true
                      },
                      "includeSymbolsOnDemand": {
                        "type": "boolean",
                        "description": "%generateOptionsSchema.symbolOptions.moduleFilter.includeSymbolsOnDemand.description%",
                        "default": true
                      }
                    }
                  }
                }
              },
              "sourceLinkOptions": {
                "markdownDescription": "%generateOptionsSchema.sourceLinkOptions.markdownDescription%",
                "default": {
                  "*": {
                    "enabled": true
                  }
                },
                "type": "object",
                "additionalItems": {
                  "type": "object",
                  "properties": {
                    "enabled": {
                      "title": "boolean",
                      "markdownDescription": "%generateOptionsSchema.sourceLinkOptions.additionalItems.enabled.markdownDescription%",
                      "default": true
                    }
                  }
                }
              },
              "expressionEvaluationOptions": {
                "description": "%generateOptionsSchema.expressionEvaluationOptions.description%",
                "default": {},
                "type": "object",
                "properties": {
                  "allowImplicitFuncEval": {
                    "type": "boolean",
                    "description": "%generateOptionsSchema.expressionEvaluationOptions.allowImplicitFuncEval.description%",
                    "default": true
                  },
                  "allowToString": {
                    "type": "boolean",
                    "markdownDescription": "%generateOptionsSchema.expressionEvaluationOptions.allowToString.markdownDescription%",
                    "default": true
                  },
                  "allowFastEvaluate": {
                    "type": "boolean",
                    "description": "%generateOptionsSchema.expressionEvaluationOptions.allowFastEvaluate.description%",
                    "default": true
                  },
                  "showRawValues": {
                    "type": "boolean",
                    "description": "%generateOptionsSchema.expressionEvaluationOptions.showRawValues.description%",
                    "default": false
                  }
                }
              },
              "targetOutputLogPath": {
                "type": "string",
                "description": "%generateOptionsSchema.targetOutputLogPath.description%",
                "default": ""
              },
              "targetArchitecture": {
                "type": "string",
                "markdownDescription": "%generateOptionsSchema.targetArchitecture.markdownDescription%",
                "enum": [
                  "x86_64",
                  "arm64"
                ]
              },
              "checkForDevCert": {
                "type": "boolean",
                "description": "%generateOptionsSchema.checkForDevCert.description%",
                "default": true
              }
            }
          },
          "attach": {
            "type": "object",
            "required": [],
            "properties": {
              "processName": {
                "type": "string",
                "default": "",
                "markdownDescription": "%generateOptionsSchema.processName.markdownDescription%"
              },
              "processId": {
                "anyOf": [
                  {
                    "type": "string",
                    "markdownDescription": "%generateOptionsSchema.processId.0.markdownDescription%",
                    "default": ""
                  },
                  {
                    "type": "integer",
                    "markdownDescription": "%generateOptionsSchema.processId.1.markdownDescription%",
                    "default": 0
                  }
                ]
              },
              "sourceFileMap": {
                "type": "object",
                "markdownDescription": "%generateOptionsSchema.sourceFileMap.markdownDescription%",
                "additionalProperties": {
                  "type": "string"
                }
              },
              "justMyCode": {
                "type": "boolean",
                "markdownDescription": "%generateOptionsSchema.justMyCode.markdownDescription%",
                "default": true
              },
              "requireExactSource": {
                "type": "boolean",
                "markdownDescription": "%generateOptionsSchema.requireExactSource.markdownDescription%",
                "default": true
              },
              "enableStepFiltering": {
                "type": "boolean",
                "markdownDescription": "%generateOptionsSchema.enableStepFiltering.markdownDescription%",
                "default": true
              },
              "logging": {
                "description": "%generateOptionsSchema.logging.description%",
                "type": "object",
                "required": [],
                "default": {},
                "properties": {
                  "exceptions": {
                    "type": "boolean",
                    "markdownDescription": "%generateOptionsSchema.logging.exceptions.markdownDescription%",
                    "default": true
                  },
                  "moduleLoad": {
                    "type": "boolean",
                    "markdownDescription": "%generateOptionsSchema.logging.moduleLoad.markdownDescription%",
                    "default": true
                  },
                  "programOutput": {
                    "type": "boolean",
                    "markdownDescription": "%generateOptionsSchema.logging.programOutput.markdownDescription%",
                    "default": true
                  },
                  "browserStdOut": {
                    "type": "boolean",
                    "markdownDescription": "%generateOptionsSchema.logging.browserStdOut.markdownDescription%",
                    "default": true
                  },
                  "elapsedTiming": {
                    "type": "boolean",
                    "markdownDescription": "%generateOptionsSchema.logging.elapsedTiming.markdownDescription%",
                    "default": false
                  },
                  "threadExit": {
                    "type": "boolean",
                    "markdownDescription": "%generateOptionsSchema.logging.threadExit.markdownDescription%",
                    "default": false
                  },
                  "processExit": {
                    "type": "boolean",
                    "markdownDescription": "%generateOptionsSchema.logging.processExit.markdownDescription%",
                    "default": true
                  },
                  "engineLogging": {
                    "type": "boolean",
                    "deprecationMessage": "%generateOptionsSchema.logging.engineLogging.deprecationMessage%",
                    "default": false
                  },
                  "diagnosticsLog": {
                    "description": "%generateOptionsSchema.logging.diagnosticsLog.description%",
                    "type": "object",
                    "required": [],
                    "default": {},
                    "properties": {
                      "protocolMessages": {
                        "type": "boolean",
                        "markdownDescription": "%generateOptionsSchema.logging.diagnosticsLog.protocolMessages.markdownDescription%",
                        "default": false
                      },
                      "dispatcherMessages": {
                        "type": "string",
                        "enum": [
                          "none",
                          "error",
                          "important",
                          "normal"
                        ],
                        "enumDescriptions": [
                          "%generateOptionsSchema.logging.diagnosticsLog.dispatcherMessages.none.enumDescription%",
                          "%generateOptionsSchema.logging.diagnosticsLog.dispatcherMessages.error.enumDescription%",
                          "%generateOptionsSchema.logging.diagnosticsLog.dispatcherMessages.important.enumDescription%",
                          "%generateOptionsSchema.logging.diagnosticsLog.dispatcherMessages.normal.enumDescription%"
                        ],
                        "markdownDescription": "%generateOptionsSchema.logging.diagnosticsLog.dispatcherMessages.markdownDescription%",
                        "default": "none"
                      },
                      "debugEngineAPITracing": {
                        "type": "string",
                        "enum": [
                          "none",
                          "error",
                          "all"
                        ],
                        "enumDescriptions": [
                          "%generateOptionsSchema.logging.diagnosticsLog.debugEngineAPITracing.none.enumDescription%",
                          "%generateOptionsSchema.logging.diagnosticsLog.debugEngineAPITracing.error.enumDescription%",
                          "%generateOptionsSchema.logging.diagnosticsLog.debugEngineAPITracing.all.enumDescription%"
                        ],
                        "markdownDescription": "%generateOptionsSchema.logging.diagnosticsLog.debugEngineAPITracing.markdownDescription%",
                        "default": "none"
                      },
                      "debugRuntimeEventTracing": {
                        "type": "boolean",
                        "markdownDescription": "%generateOptionsSchema.logging.diagnosticsLog.debugRuntimeEventTracing.markdownDescription%",
                        "default": false
                      },
                      "expressionEvaluationTracing": {
                        "type": "boolean",
                        "markdownDescription": "%generateOptionsSchema.logging.diagnosticsLog.expressionEvaluationTracing.markdownDescription%",
                        "default": false
                      },
                      "startDebuggingTracing": {
                        "type": "boolean",
                        "markdownDescription": "%generateOptionsSchema.logging.diagnosticsLog.startDebuggingTracing.markdownDescription%",
                        "default": false
                      }
                    }
                  },
                  "consoleUsageMessage": {
                    "type": "boolean",
                    "description": "%generateOptionsSchema.logging.consoleUsageMessage.description%",
                    "default": true
                  }
                }
              },
              "pipeTransport": {
                "description": "%generateOptionsSchema.pipeTransport.description%",
                "type": "object",
                "required": [
                  "debuggerPath"
                ],
                "default": {
                  "pipeCwd": "${workspaceFolder}",
                  "pipeProgram": "enter the fully qualified path for the pipe program name, for example '/usr/bin/ssh'",
                  "pipeArgs": [],
                  "debuggerPath": "enter the path for the debugger on the target machine, for example ~/vsdbg/vsdbg"
                },
                "properties": {
                  "pipeCwd": {
                    "type": "string",
                    "description": "%generateOptionsSchema.pipeTransport.pipeCwd.description%",
                    "default": "${workspaceFolder}"
                  },
                  "pipeProgram": {
                    "type": "string",
                    "description": "%generateOptionsSchema.pipeTransport.pipeProgram.description%",
                    "default": "enter the fully qualified path for the pipe program name, for example '/usr/bin/ssh'"
                  },
                  "pipeArgs": {
                    "anyOf": [
                      {
                        "type": "array",
                        "description": "%generateOptionsSchema.pipeTransport.pipeArgs.0.description%",
                        "items": {
                          "type": "string"
                        },
                        "default": []
                      },
                      {
                        "type": "string",
                        "description": "%generateOptionsSchema.pipeTransport.pipeArgs.1.description%",
                        "default": ""
                      }
                    ],
                    "default": []
                  },
                  "debuggerPath": {
                    "type": "string",
                    "description": "%generateOptionsSchema.pipeTransport.debuggerPath.description%",
                    "default": "enter the path for the debugger on the target machine, for example ~/vsdbg/vsdbg"
                  },
                  "pipeEnv": {
                    "type": "object",
                    "additionalProperties": {
                      "type": "string"
                    },
                    "description": "%generateOptionsSchema.pipeTransport.pipeEnv.description%",
                    "default": {}
                  },
                  "quoteArgs": {
                    "type": "boolean",
                    "description": "%generateOptionsSchema.pipeTransport.quoteArgs.description%",
                    "default": true
                  },
                  "windows": {
                    "description": "%generateOptionsSchema.pipeTransport.windows.description%",
                    "default": {
                      "pipeCwd": "${workspaceFolder}",
                      "pipeProgram": "enter the fully qualified path for the pipe program name, for example 'c:\\tools\\plink.exe'",
                      "pipeArgs": []
                    },
                    "type": "object",
                    "properties": {
                      "pipeCwd": {
                        "type": "string",
                        "description": "%generateOptionsSchema.pipeTransport.windows.pipeCwd.description%",
                        "default": "${workspaceFolder}"
                      },
                      "pipeProgram": {
                        "type": "string",
                        "description": "%generateOptionsSchema.pipeTransport.windows.pipeProgram.description%",
                        "default": "enter the fully qualified path for the pipe program name, for example '/usr/bin/ssh'"
                      },
                      "pipeArgs": {
                        "anyOf": [
                          {
                            "type": "array",
                            "description": "%generateOptionsSchema.pipeTransport.windows.pipeArgs.0.description%",
                            "items": {
                              "type": "string"
                            },
                            "default": []
                          },
                          {
                            "type": "string",
                            "description": "%generateOptionsSchema.pipeTransport.windows.pipeArgs.1.description%",
                            "default": ""
                          }
                        ],
                        "default": []
                      },
                      "quoteArgs": {
                        "type": "boolean",
                        "description": "%generateOptionsSchema.pipeTransport.windows.quoteArgs.description%",
                        "default": true
                      },
                      "pipeEnv": {
                        "type": "object",
                        "additionalProperties": {
                          "type": "string"
                        },
                        "description": "%generateOptionsSchema.pipeTransport.windows.pipeEnv.description%",
                        "default": {}
                      }
                    }
                  },
                  "osx": {
                    "description": "%generateOptionsSchema.pipeTransport.osx.description%",
                    "default": {
                      "pipeCwd": "${workspaceFolder}",
                      "pipeProgram": "enter the fully qualified path for the pipe program name, for example '/usr/bin/ssh'",
                      "pipeArgs": []
                    },
                    "type": "object",
                    "properties": {
                      "pipeCwd": {
                        "type": "string",
                        "description": "%generateOptionsSchema.pipeTransport.osx.pipeCwd.description%",
                        "default": "${workspaceFolder}"
                      },
                      "pipeProgram": {
                        "type": "string",
                        "description": "%generateOptionsSchema.pipeTransport.osx.pipeProgram.description%",
                        "default": "enter the fully qualified path for the pipe program name, for example '/usr/bin/ssh'"
                      },
                      "pipeArgs": {
                        "anyOf": [
                          {
                            "type": "array",
                            "description": "%generateOptionsSchema.pipeTransport.osx.pipeArgs.0.description%",
                            "items": {
                              "type": "string"
                            },
                            "default": []
                          },
                          {
                            "type": "string",
                            "description": "%generateOptionsSchema.pipeTransport.osx.pipeArgs.1.description%",
                            "default": ""
                          }
                        ],
                        "default": []
                      },
                      "quoteArgs": {
                        "type": "boolean",
                        "description": "%generateOptionsSchema.pipeTransport.osx.quoteArgs.description%",
                        "default": true
                      },
                      "pipeEnv": {
                        "type": "object",
                        "additionalProperties": {
                          "type": "string"
                        },
                        "description": "%generateOptionsSchema.pipeTransport.osx.pipeEnv.description%",
                        "default": {}
                      }
                    }
                  },
                  "linux": {
                    "description": "%generateOptionsSchema.pipeTransport.linux.description%",
                    "default": {
                      "pipeCwd": "${workspaceFolder}",
                      "pipeProgram": "enter the fully qualified path for the pipe program name, for example '/usr/bin/ssh'",
                      "pipeArgs": []
                    },
                    "type": "object",
                    "properties": {
                      "pipeCwd": {
                        "type": "string",
                        "description": "%generateOptionsSchema.pipeTransport.linux.pipeCwd.description%",
                        "default": "${workspaceFolder}"
                      },
                      "pipeProgram": {
                        "type": "string",
                        "description": "%generateOptionsSchema.pipeTransport.linux.pipeProgram.description%",
                        "default": "enter the fully qualified path for the pipe program name, for example '/usr/bin/ssh'"
                      },
                      "pipeArgs": {
                        "anyOf": [
                          {
                            "type": "array",
                            "description": "%generateOptionsSchema.pipeTransport.linux.pipeArgs.0.description%",
                            "items": {
                              "type": "string"
                            },
                            "default": []
                          },
                          {
                            "type": "string",
                            "description": "%generateOptionsSchema.pipeTransport.linux.pipeArgs.1.description%",
                            "default": ""
                          }
                        ],
                        "default": []
                      },
                      "quoteArgs": {
                        "type": "boolean",
                        "description": "%generateOptionsSchema.pipeTransport.linux.quoteArgs.description%",
                        "default": true
                      },
                      "pipeEnv": {
                        "type": "object",
                        "additionalProperties": {
                          "type": "string"
                        },
                        "description": "%generateOptionsSchema.pipeTransport.linux.pipeEnv.description%",
                        "default": {}
                      }
                    }
                  }
                }
              },
              "suppressJITOptimizations": {
                "type": "boolean",
                "markdownDescription": "%generateOptionsSchema.suppressJITOptimizations.markdownDescription%",
                "default": false
              },
              "symbolOptions": {
                "description": "%generateOptionsSchema.symbolOptions.description%",
                "default": {
                  "searchPaths": [],
                  "searchMicrosoftSymbolServer": false,
                  "searchNuGetOrgSymbolServer": false
                },
                "type": "object",
                "properties": {
                  "searchPaths": {
                    "type": "array",
                    "items": {
                      "type": "string"
                    },
                    "description": "%generateOptionsSchema.symbolOptions.searchPaths.description%",
                    "default": []
                  },
                  "searchMicrosoftSymbolServer": {
                    "type": "boolean",
                    "description": "%generateOptionsSchema.symbolOptions.searchMicrosoftSymbolServer.description%",
                    "default": false
                  },
                  "searchNuGetOrgSymbolServer": {
                    "type": "boolean",
                    "description": "%generateOptionsSchema.symbolOptions.searchNuGetOrgSymbolServer.description%",
                    "default": false
                  },
                  "cachePath": {
                    "type": "string",
                    "description": "%generateOptionsSchema.symbolOptions.cachePath.description%",
                    "default": ""
                  },
                  "moduleFilter": {
                    "description": "%generateOptionsSchema.symbolOptions.moduleFilter.description%",
                    "default": {
                      "mode": "loadAllButExcluded",
                      "excludedModules": []
                    },
                    "type": "object",
                    "required": [
                      "mode"
                    ],
                    "properties": {
                      "mode": {
                        "type": "string",
                        "enum": [
                          "loadAllButExcluded",
                          "loadOnlyIncluded"
                        ],
                        "enumDescriptions": [
                          "%generateOptionsSchema.symbolOptions.moduleFilter.mode.loadAllButExcluded.enumDescription%",
                          "%generateOptionsSchema.symbolOptions.moduleFilter.mode.loadOnlyIncluded.enumDescription%"
                        ],
                        "description": "%generateOptionsSchema.symbolOptions.moduleFilter.mode.description%",
                        "default": "loadAllButExcluded"
                      },
                      "excludedModules": {
                        "type": "array",
                        "items": {
                          "type": "string"
                        },
                        "description": "%generateOptionsSchema.symbolOptions.moduleFilter.excludedModules.description%",
                        "default": []
                      },
                      "includedModules": {
                        "type": "array",
                        "items": {
                          "type": "string"
                        },
                        "description": "%generateOptionsSchema.symbolOptions.moduleFilter.includedModules.description%",
                        "default": []
                      },
                      "includeSymbolsNextToModules": {
                        "type": "boolean",
                        "description": "%generateOptionsSchema.symbolOptions.moduleFilter.includeSymbolsNextToModules.description%",
                        "default": true
                      },
                      "includeSymbolsOnDemand": {
                        "type": "boolean",
                        "description": "%generateOptionsSchema.symbolOptions.moduleFilter.includeSymbolsOnDemand.description%",
                        "default": true
                      }
                    }
                  }
                }
              },
              "sourceLinkOptions": {
                "markdownDescription": "%generateOptionsSchema.sourceLinkOptions.markdownDescription%",
                "default": {
                  "*": {
                    "enabled": true
                  }
                },
                "type": "object",
                "additionalItems": {
                  "type": "object",
                  "properties": {
                    "enabled": {
                      "title": "boolean",
                      "markdownDescription": "%generateOptionsSchema.sourceLinkOptions.additionalItems.enabled.markdownDescription%",
                      "default": true
                    }
                  }
                }
              },
              "expressionEvaluationOptions": {
                "description": "%generateOptionsSchema.expressionEvaluationOptions.description%",
                "default": {},
                "type": "object",
                "properties": {
                  "allowImplicitFuncEval": {
                    "type": "boolean",
                    "description": "%generateOptionsSchema.expressionEvaluationOptions.allowImplicitFuncEval.description%",
                    "default": true
                  },
                  "allowToString": {
                    "type": "boolean",
                    "markdownDescription": "%generateOptionsSchema.expressionEvaluationOptions.allowToString.markdownDescription%",
                    "default": true
                  },
                  "allowFastEvaluate": {
                    "type": "boolean",
                    "description": "%generateOptionsSchema.expressionEvaluationOptions.allowFastEvaluate.description%",
                    "default": true
                  },
                  "showRawValues": {
                    "type": "boolean",
                    "description": "%generateOptionsSchema.expressionEvaluationOptions.showRawValues.description%",
                    "default": false
                  }
                }
              },
              "targetArchitecture": {
                "type": "string",
                "markdownDescription": "%generateOptionsSchema.targetArchitecture.markdownDescription%",
                "enum": [
                  "x86_64",
                  "arm64"
                ]
              }
            }
          }
        },
        "configurationSnippets": [
          {
            "label": "%debuggers.coreclr.configurationSnippets.label.console-local%",
            "description": "%debuggers.coreclr.configurationSnippets.description.console-local%",
            "body": {
              "name": ".NET Core Launch (console)",
              "type": "coreclr",
              "request": "launch",
              "preLaunchTask": "build",
              "program": "^\"\\${workspaceFolder}/bin/Debug/${1:<target-framework>}/${2:<project-name.dll>}\"",
              "args": [],
              "cwd": "^\"\\${workspaceFolder}\"",
              "stopAtEntry": false,
              "console": "internalConsole"
            }
          },
          {
            "label": "%debuggers.coreclr.configurationSnippets.label.attach-local%",
            "description": "%debuggers.coreclr.configurationSnippets.description.attach%",
            "body": {
              "name": ".NET Core Attach",
              "type": "coreclr",
              "request": "attach"
            }
          },
          {
            "label": "%debuggers.coreclr.configurationSnippets.label.web-local%",
            "description": "%debuggers.coreclr.configurationSnippets.description.web-local%",
            "body": {
              "name": ".NET Core Launch (web)",
              "type": "coreclr",
              "request": "launch",
              "preLaunchTask": "build",
              "program": "^\"\\${workspaceFolder}/bin/Debug/${1:<target-framework>}/${2:<project-name.dll>}\"",
              "args": [],
              "cwd": "^\"\\${workspaceFolder}\"",
              "stopAtEntry": false,
              "serverReadyAction": {
                "action": "openExternally",
                "pattern": "\\\\bNow listening on:\\\\s+(https?://\\\\S+)"
              },
              "env": {
                "ASPNETCORE_ENVIRONMENT": "Development"
              },
              "sourceFileMap": {
                "/Views": "^\"\\${workspaceFolder}/Views\""
              }
            }
          },
          {
            "label": "%debuggers.coreclr.configurationSnippets.label.console-remote%",
            "description": "%debuggers.coreclr.configurationSnippets.description.remote%",
            "body": {
              "name": ".NET Core Launch (console)",
              "type": "coreclr",
              "request": "launch",
              "preLaunchTask": "build",
              "program": "^\"\\${workspaceFolder}/bin/Debug/${1:<target-framework>}/${2:<project-name.dll>}\"",
              "args": [],
              "cwd": "^\"\\${workspaceFolder}\"",
              "stopAtEntry": false,
              "console": "internalConsole",
              "pipeTransport": {
                "pipeCwd": "^\"\\${workspaceFolder}\"",
                "pipeProgram": "^\"${3:enter the fully qualified path for the pipe program name, for example '/usr/bin/ssh'}\"",
                "pipeArgs": [],
                "debuggerPath": "^\"${4:enter the path for the debugger on the target machine, for example ~/vsdbg/vsdbg}\""
              }
            }
          },
          {
            "label": "%debuggers.coreclr.configurationSnippets.label.attach-remote%",
            "description": "%debuggers.coreclr.configurationSnippets.description.remote%",
            "body": {
              "name": ".NET Core Attach",
              "type": "coreclr",
              "request": "attach",
              "pipeTransport": {
                "pipeCwd": "^\"\\${workspaceFolder}\"",
                "pipeProgram": "^\"${1:enter the fully qualified path for the pipe program name, for example '/usr/bin/ssh'}\"",
                "pipeArgs": [],
                "debuggerPath": "^\"${2:enter the path for the debugger on the target machine, for example ~/vsdbg/vsdbg}\""
              }
            }
          },
          {
            "label": "%debuggers.coreclr.configurationSnippets.label.blazor-hosted%",
            "description": "%debuggers.coreclr.configurationSnippets.description.blazor-hosted%",
            "body": {
              "name": "Launch and Debug Hosted Blazor WebAssembly App",
              "type": "blazorwasm",
              "request": "launch",
              "hosted": true,
              "program": "^\"\\${workspaceFolder}/bin/Debug/${1:<target-framework>}/${2:<project-name.dll>}\"",
              "cwd": "^\"\\${workspaceFolder}\""
            }
          },
          {
            "label": "%debuggers.coreclr.configurationSnippets.label.blazor-standalone%",
            "description": "%debuggers.coreclr.configurationSnippets.description.blazor-standalone%",
            "body": {
              "name": "Launch and Debug Standalone Blazor WebAssembly App",
              "type": "blazorwasm",
              "request": "launch",
              "cwd": "^\"\\${workspaceFolder}\""
            }
          }
        ]
      },
      {
        "type": "clr",
        "when": "workspacePlatform == windows",
        "hiddenWhen": "true",
        "label": ".NET Framework 4.x",
        "languages": [
          "csharp",
          "razor",
          "qsharp",
          "aspnetcorerazor"
        ],
        "variables": {
          "pickProcess": "csharp.listProcess",
          "pickRemoteProcess": "csharp.listRemoteProcess",
          "pickRemoteDockerProcess": "csharp.listRemoteDockerProcess"
        },
        "aiKey": "0c6ae279ed8443289764825290e4f9e2-1a736e7c-1324-4338-be46-fc2a58ae4d14-7255",
        "configurationAttributes": {
          "launch": {
            "type": "object",
            "required": [
              "program"
            ],
            "properties": {
              "program": {
                "type": "string",
                "markdownDescription": "%generateOptionsSchema.program.markdownDescription%",
                "default": "${workspaceFolder}/bin/Debug/<insert-target-framework-here>/<insert-project-name-here>.dll"
              },
              "cwd": {
                "type": "string",
                "description": "%generateOptionsSchema.cwd.description%",
                "default": "${workspaceFolder}"
              },
              "args": {
                "anyOf": [
                  {
                    "type": "array",
                    "description": "%generateOptionsSchema.args.0.description%",
                    "items": {
                      "type": "string"
                    },
                    "default": []
                  },
                  {
                    "type": "string",
                    "description": "%generateOptionsSchema.args.1.description%",
                    "default": ""
                  }
                ]
              },
              "stopAtEntry": {
                "type": "boolean",
                "markdownDescription": "%generateOptionsSchema.stopAtEntry.markdownDescription%",
                "default": false
              },
              "launchBrowser": {
                "description": "%generateOptionsSchema.launchBrowser.description%",
                "default": {
                  "enabled": true
                },
                "type": "object",
                "required": [
                  "enabled"
                ],
                "properties": {
                  "enabled": {
                    "type": "boolean",
                    "description": "%generateOptionsSchema.launchBrowser.enabled.description%",
                    "default": true
                  },
                  "args": {
                    "type": "string",
                    "description": "%generateOptionsSchema.launchBrowser.args.description%",
                    "default": "${auto-detect-url}"
                  },
                  "osx": {
                    "description": "%generateOptionsSchema.launchBrowser.osx.description%",
                    "default": {
                      "command": "open",
                      "args": "${auto-detect-url}"
                    },
                    "type": "object",
                    "required": [
                      "command"
                    ],
                    "properties": {
                      "command": {
                        "type": "string",
                        "description": "%generateOptionsSchema.launchBrowser.osx.command.description%",
                        "default": "open"
                      },
                      "args": {
                        "type": "string",
                        "description": "%generateOptionsSchema.launchBrowser.osx.args.description%",
                        "default": "${auto-detect-url}"
                      }
                    }
                  },
                  "linux": {
                    "description": "%generateOptionsSchema.launchBrowser.linux.description%",
                    "default": {
                      "command": "xdg-open",
                      "args": "${auto-detect-url}"
                    },
                    "type": "object",
                    "required": [
                      "command"
                    ],
                    "properties": {
                      "command": {
                        "type": "string",
                        "description": "%generateOptionsSchema.launchBrowser.linux.command.description%",
                        "default": "xdg-open"
                      },
                      "args": {
                        "type": "string",
                        "description": "%generateOptionsSchema.launchBrowser.linux.args.description%",
                        "default": "${auto-detect-url}"
                      }
                    }
                  },
                  "windows": {
                    "description": "%generateOptionsSchema.launchBrowser.windows.description%",
                    "default": {
                      "command": "cmd.exe",
                      "args": "/C start ${auto-detect-url}"
                    },
                    "type": "object",
                    "required": [
                      "command"
                    ],
                    "properties": {
                      "command": {
                        "type": "string",
                        "description": "%generateOptionsSchema.launchBrowser.windows.command.description%",
                        "default": "cmd.exe"
                      },
                      "args": {
                        "type": "string",
                        "description": "%generateOptionsSchema.launchBrowser.windows.args.description%",
                        "default": "/C start ${auto-detect-url}"
                      }
                    }
                  }
                }
              },
              "env": {
                "type": "object",
                "additionalProperties": {
                  "type": "string"
                },
                "description": "%generateOptionsSchema.env.description%",
                "default": {}
              },
              "envFile": {
                "type": "string",
                "markdownDescription": "%generateOptionsSchema.envFile.markdownDescription%",
                "default": "${workspaceFolder}/.env"
              },
              "console": {
                "type": "string",
                "enum": [
                  "internalConsole",
                  "integratedTerminal",
                  "externalTerminal"
                ],
                "enumDescriptions": [
                  "%generateOptionsSchema.console.internalConsole.enumDescription%",
                  "%generateOptionsSchema.console.integratedTerminal.enumDescription%",
                  "%generateOptionsSchema.console.externalTerminal.enumDescription%"
                ],
                "markdownDescription": "%generateOptionsSchema.console.markdownDescription%",
                "settingsDescription": "%generateOptionsSchema.console.settingsDescription%",
                "default": "internalConsole"
              },
              "externalConsole": {
                "type": "boolean",
                "markdownDescription": "%generateOptionsSchema.externalConsole.markdownDescription%",
                "default": false
              },
              "launchSettingsFilePath": {
                "type": "string",
                "markdownDescription": "%generateOptionsSchema.launchSettingsFilePath.markdownDescription%",
                "default": "${workspaceFolder}/Properties/launchSettings.json"
              },
              "launchSettingsProfile": {
                "anyOf": [
                  {
                    "type": "string"
                  },
                  {
                    "type": "null"
                  }
                ],
                "description": "%generateOptionsSchema.launchSettingsProfile.description%",
                "default": "<insert-profile-name>"
              },
              "sourceFileMap": {
                "type": "object",
                "markdownDescription": "%generateOptionsSchema.sourceFileMap.markdownDescription%",
                "additionalProperties": {
                  "type": "string"
                },
                "default": {}
              },
              "justMyCode": {
                "type": "boolean",
                "markdownDescription": "%generateOptionsSchema.justMyCode.markdownDescription%",
                "default": true
              },
              "requireExactSource": {
                "type": "boolean",
                "markdownDescription": "%generateOptionsSchema.requireExactSource.markdownDescription%",
                "default": true
              },
              "enableStepFiltering": {
                "type": "boolean",
                "markdownDescription": "%generateOptionsSchema.enableStepFiltering.markdownDescription%",
                "default": true
              },
              "logging": {
                "description": "%generateOptionsSchema.logging.description%",
                "type": "object",
                "required": [],
                "default": {},
                "properties": {
                  "exceptions": {
                    "type": "boolean",
                    "markdownDescription": "%generateOptionsSchema.logging.exceptions.markdownDescription%",
                    "default": true
                  },
                  "moduleLoad": {
                    "type": "boolean",
                    "markdownDescription": "%generateOptionsSchema.logging.moduleLoad.markdownDescription%",
                    "default": true
                  },
                  "programOutput": {
                    "type": "boolean",
                    "markdownDescription": "%generateOptionsSchema.logging.programOutput.markdownDescription%",
                    "default": true
                  },
                  "browserStdOut": {
                    "type": "boolean",
                    "markdownDescription": "%generateOptionsSchema.logging.browserStdOut.markdownDescription%",
                    "default": true
                  },
                  "elapsedTiming": {
                    "type": "boolean",
                    "markdownDescription": "%generateOptionsSchema.logging.elapsedTiming.markdownDescription%",
                    "default": false
                  },
                  "threadExit": {
                    "type": "boolean",
                    "markdownDescription": "%generateOptionsSchema.logging.threadExit.markdownDescription%",
                    "default": false
                  },
                  "processExit": {
                    "type": "boolean",
                    "markdownDescription": "%generateOptionsSchema.logging.processExit.markdownDescription%",
                    "default": true
                  },
                  "engineLogging": {
                    "type": "boolean",
                    "deprecationMessage": "%generateOptionsSchema.logging.engineLogging.deprecationMessage%",
                    "default": false
                  },
                  "diagnosticsLog": {
                    "description": "%generateOptionsSchema.logging.diagnosticsLog.description%",
                    "type": "object",
                    "required": [],
                    "default": {},
                    "properties": {
                      "protocolMessages": {
                        "type": "boolean",
                        "markdownDescription": "%generateOptionsSchema.logging.diagnosticsLog.protocolMessages.markdownDescription%",
                        "default": false
                      },
                      "dispatcherMessages": {
                        "type": "string",
                        "enum": [
                          "none",
                          "error",
                          "important",
                          "normal"
                        ],
                        "enumDescriptions": [
                          "%generateOptionsSchema.logging.diagnosticsLog.dispatcherMessages.none.enumDescription%",
                          "%generateOptionsSchema.logging.diagnosticsLog.dispatcherMessages.error.enumDescription%",
                          "%generateOptionsSchema.logging.diagnosticsLog.dispatcherMessages.important.enumDescription%",
                          "%generateOptionsSchema.logging.diagnosticsLog.dispatcherMessages.normal.enumDescription%"
                        ],
                        "markdownDescription": "%generateOptionsSchema.logging.diagnosticsLog.dispatcherMessages.markdownDescription%",
                        "default": "none"
                      },
                      "debugEngineAPITracing": {
                        "type": "string",
                        "enum": [
                          "none",
                          "error",
                          "all"
                        ],
                        "enumDescriptions": [
                          "%generateOptionsSchema.logging.diagnosticsLog.debugEngineAPITracing.none.enumDescription%",
                          "%generateOptionsSchema.logging.diagnosticsLog.debugEngineAPITracing.error.enumDescription%",
                          "%generateOptionsSchema.logging.diagnosticsLog.debugEngineAPITracing.all.enumDescription%"
                        ],
                        "markdownDescription": "%generateOptionsSchema.logging.diagnosticsLog.debugEngineAPITracing.markdownDescription%",
                        "default": "none"
                      },
                      "debugRuntimeEventTracing": {
                        "type": "boolean",
                        "markdownDescription": "%generateOptionsSchema.logging.diagnosticsLog.debugRuntimeEventTracing.markdownDescription%",
                        "default": false
                      },
                      "expressionEvaluationTracing": {
                        "type": "boolean",
                        "markdownDescription": "%generateOptionsSchema.logging.diagnosticsLog.expressionEvaluationTracing.markdownDescription%",
                        "default": false
                      },
                      "startDebuggingTracing": {
                        "type": "boolean",
                        "markdownDescription": "%generateOptionsSchema.logging.diagnosticsLog.startDebuggingTracing.markdownDescription%",
                        "default": false
                      }
                    }
                  },
                  "consoleUsageMessage": {
                    "type": "boolean",
                    "description": "%generateOptionsSchema.logging.consoleUsageMessage.description%",
                    "default": true
                  }
                }
              },
              "pipeTransport": {
                "description": "%generateOptionsSchema.pipeTransport.description%",
                "type": "object",
                "required": [
                  "debuggerPath"
                ],
                "default": {
                  "pipeCwd": "${workspaceFolder}",
                  "pipeProgram": "enter the fully qualified path for the pipe program name, for example '/usr/bin/ssh'",
                  "pipeArgs": [],
                  "debuggerPath": "enter the path for the debugger on the target machine, for example ~/vsdbg/vsdbg"
                },
                "properties": {
                  "pipeCwd": {
                    "type": "string",
                    "description": "%generateOptionsSchema.pipeTransport.pipeCwd.description%",
                    "default": "${workspaceFolder}"
                  },
                  "pipeProgram": {
                    "type": "string",
                    "description": "%generateOptionsSchema.pipeTransport.pipeProgram.description%",
                    "default": "enter the fully qualified path for the pipe program name, for example '/usr/bin/ssh'"
                  },
                  "pipeArgs": {
                    "anyOf": [
                      {
                        "type": "array",
                        "description": "%generateOptionsSchema.pipeTransport.pipeArgs.0.description%",
                        "items": {
                          "type": "string"
                        },
                        "default": []
                      },
                      {
                        "type": "string",
                        "description": "%generateOptionsSchema.pipeTransport.pipeArgs.1.description%",
                        "default": ""
                      }
                    ],
                    "default": []
                  },
                  "debuggerPath": {
                    "type": "string",
                    "description": "%generateOptionsSchema.pipeTransport.debuggerPath.description%",
                    "default": "enter the path for the debugger on the target machine, for example ~/vsdbg/vsdbg"
                  },
                  "pipeEnv": {
                    "type": "object",
                    "additionalProperties": {
                      "type": "string"
                    },
                    "description": "%generateOptionsSchema.pipeTransport.pipeEnv.description%",
                    "default": {}
                  },
                  "quoteArgs": {
                    "type": "boolean",
                    "description": "%generateOptionsSchema.pipeTransport.quoteArgs.description%",
                    "default": true
                  },
                  "windows": {
                    "description": "%generateOptionsSchema.pipeTransport.windows.description%",
                    "default": {
                      "pipeCwd": "${workspaceFolder}",
                      "pipeProgram": "enter the fully qualified path for the pipe program name, for example 'c:\\tools\\plink.exe'",
                      "pipeArgs": []
                    },
                    "type": "object",
                    "properties": {
                      "pipeCwd": {
                        "type": "string",
                        "description": "%generateOptionsSchema.pipeTransport.windows.pipeCwd.description%",
                        "default": "${workspaceFolder}"
                      },
                      "pipeProgram": {
                        "type": "string",
                        "description": "%generateOptionsSchema.pipeTransport.windows.pipeProgram.description%",
                        "default": "enter the fully qualified path for the pipe program name, for example '/usr/bin/ssh'"
                      },
                      "pipeArgs": {
                        "anyOf": [
                          {
                            "type": "array",
                            "description": "%generateOptionsSchema.pipeTransport.windows.pipeArgs.0.description%",
                            "items": {
                              "type": "string"
                            },
                            "default": []
                          },
                          {
                            "type": "string",
                            "description": "%generateOptionsSchema.pipeTransport.windows.pipeArgs.1.description%",
                            "default": ""
                          }
                        ],
                        "default": []
                      },
                      "quoteArgs": {
                        "type": "boolean",
                        "description": "%generateOptionsSchema.pipeTransport.windows.quoteArgs.description%",
                        "default": true
                      },
                      "pipeEnv": {
                        "type": "object",
                        "additionalProperties": {
                          "type": "string"
                        },
                        "description": "%generateOptionsSchema.pipeTransport.windows.pipeEnv.description%",
                        "default": {}
                      }
                    }
                  },
                  "osx": {
                    "description": "%generateOptionsSchema.pipeTransport.osx.description%",
                    "default": {
                      "pipeCwd": "${workspaceFolder}",
                      "pipeProgram": "enter the fully qualified path for the pipe program name, for example '/usr/bin/ssh'",
                      "pipeArgs": []
                    },
                    "type": "object",
                    "properties": {
                      "pipeCwd": {
                        "type": "string",
                        "description": "%generateOptionsSchema.pipeTransport.osx.pipeCwd.description%",
                        "default": "${workspaceFolder}"
                      },
                      "pipeProgram": {
                        "type": "string",
                        "description": "%generateOptionsSchema.pipeTransport.osx.pipeProgram.description%",
                        "default": "enter the fully qualified path for the pipe program name, for example '/usr/bin/ssh'"
                      },
                      "pipeArgs": {
                        "anyOf": [
                          {
                            "type": "array",
                            "description": "%generateOptionsSchema.pipeTransport.osx.pipeArgs.0.description%",
                            "items": {
                              "type": "string"
                            },
                            "default": []
                          },
                          {
                            "type": "string",
                            "description": "%generateOptionsSchema.pipeTransport.osx.pipeArgs.1.description%",
                            "default": ""
                          }
                        ],
                        "default": []
                      },
                      "quoteArgs": {
                        "type": "boolean",
                        "description": "%generateOptionsSchema.pipeTransport.osx.quoteArgs.description%",
                        "default": true
                      },
                      "pipeEnv": {
                        "type": "object",
                        "additionalProperties": {
                          "type": "string"
                        },
                        "description": "%generateOptionsSchema.pipeTransport.osx.pipeEnv.description%",
                        "default": {}
                      }
                    }
                  },
                  "linux": {
                    "description": "%generateOptionsSchema.pipeTransport.linux.description%",
                    "default": {
                      "pipeCwd": "${workspaceFolder}",
                      "pipeProgram": "enter the fully qualified path for the pipe program name, for example '/usr/bin/ssh'",
                      "pipeArgs": []
                    },
                    "type": "object",
                    "properties": {
                      "pipeCwd": {
                        "type": "string",
                        "description": "%generateOptionsSchema.pipeTransport.linux.pipeCwd.description%",
                        "default": "${workspaceFolder}"
                      },
                      "pipeProgram": {
                        "type": "string",
                        "description": "%generateOptionsSchema.pipeTransport.linux.pipeProgram.description%",
                        "default": "enter the fully qualified path for the pipe program name, for example '/usr/bin/ssh'"
                      },
                      "pipeArgs": {
                        "anyOf": [
                          {
                            "type": "array",
                            "description": "%generateOptionsSchema.pipeTransport.linux.pipeArgs.0.description%",
                            "items": {
                              "type": "string"
                            },
                            "default": []
                          },
                          {
                            "type": "string",
                            "description": "%generateOptionsSchema.pipeTransport.linux.pipeArgs.1.description%",
                            "default": ""
                          }
                        ],
                        "default": []
                      },
                      "quoteArgs": {
                        "type": "boolean",
                        "description": "%generateOptionsSchema.pipeTransport.linux.quoteArgs.description%",
                        "default": true
                      },
                      "pipeEnv": {
                        "type": "object",
                        "additionalProperties": {
                          "type": "string"
                        },
                        "description": "%generateOptionsSchema.pipeTransport.linux.pipeEnv.description%",
                        "default": {}
                      }
                    }
                  }
                }
              },
              "suppressJITOptimizations": {
                "type": "boolean",
                "markdownDescription": "%generateOptionsSchema.suppressJITOptimizations.markdownDescription%",
                "default": false
              },
              "symbolOptions": {
                "description": "%generateOptionsSchema.symbolOptions.description%",
                "default": {
                  "searchPaths": [],
                  "searchMicrosoftSymbolServer": false,
                  "searchNuGetOrgSymbolServer": false
                },
                "type": "object",
                "properties": {
                  "searchPaths": {
                    "type": "array",
                    "items": {
                      "type": "string"
                    },
                    "description": "%generateOptionsSchema.symbolOptions.searchPaths.description%",
                    "default": []
                  },
                  "searchMicrosoftSymbolServer": {
                    "type": "boolean",
                    "description": "%generateOptionsSchema.symbolOptions.searchMicrosoftSymbolServer.description%",
                    "default": false
                  },
                  "searchNuGetOrgSymbolServer": {
                    "type": "boolean",
                    "description": "%generateOptionsSchema.symbolOptions.searchNuGetOrgSymbolServer.description%",
                    "default": false
                  },
                  "cachePath": {
                    "type": "string",
                    "description": "%generateOptionsSchema.symbolOptions.cachePath.description%",
                    "default": ""
                  },
                  "moduleFilter": {
                    "description": "%generateOptionsSchema.symbolOptions.moduleFilter.description%",
                    "default": {
                      "mode": "loadAllButExcluded",
                      "excludedModules": []
                    },
                    "type": "object",
                    "required": [
                      "mode"
                    ],
                    "properties": {
                      "mode": {
                        "type": "string",
                        "enum": [
                          "loadAllButExcluded",
                          "loadOnlyIncluded"
                        ],
                        "enumDescriptions": [
                          "%generateOptionsSchema.symbolOptions.moduleFilter.mode.loadAllButExcluded.enumDescription%",
                          "%generateOptionsSchema.symbolOptions.moduleFilter.mode.loadOnlyIncluded.enumDescription%"
                        ],
                        "description": "%generateOptionsSchema.symbolOptions.moduleFilter.mode.description%",
                        "default": "loadAllButExcluded"
                      },
                      "excludedModules": {
                        "type": "array",
                        "items": {
                          "type": "string"
                        },
                        "description": "%generateOptionsSchema.symbolOptions.moduleFilter.excludedModules.description%",
                        "default": []
                      },
                      "includedModules": {
                        "type": "array",
                        "items": {
                          "type": "string"
                        },
                        "description": "%generateOptionsSchema.symbolOptions.moduleFilter.includedModules.description%",
                        "default": []
                      },
                      "includeSymbolsNextToModules": {
                        "type": "boolean",
                        "description": "%generateOptionsSchema.symbolOptions.moduleFilter.includeSymbolsNextToModules.description%",
                        "default": true
                      },
                      "includeSymbolsOnDemand": {
                        "type": "boolean",
                        "description": "%generateOptionsSchema.symbolOptions.moduleFilter.includeSymbolsOnDemand.description%",
                        "default": true
                      }
                    }
                  }
                }
              },
              "sourceLinkOptions": {
                "markdownDescription": "%generateOptionsSchema.sourceLinkOptions.markdownDescription%",
                "default": {
                  "*": {
                    "enabled": true
                  }
                },
                "type": "object",
                "additionalItems": {
                  "type": "object",
                  "properties": {
                    "enabled": {
                      "title": "boolean",
                      "markdownDescription": "%generateOptionsSchema.sourceLinkOptions.additionalItems.enabled.markdownDescription%",
                      "default": true
                    }
                  }
                }
              },
              "expressionEvaluationOptions": {
                "description": "%generateOptionsSchema.expressionEvaluationOptions.description%",
                "default": {},
                "type": "object",
                "properties": {
                  "allowImplicitFuncEval": {
                    "type": "boolean",
                    "description": "%generateOptionsSchema.expressionEvaluationOptions.allowImplicitFuncEval.description%",
                    "default": true
                  },
                  "allowToString": {
                    "type": "boolean",
                    "markdownDescription": "%generateOptionsSchema.expressionEvaluationOptions.allowToString.markdownDescription%",
                    "default": true
                  },
                  "allowFastEvaluate": {
                    "type": "boolean",
                    "description": "%generateOptionsSchema.expressionEvaluationOptions.allowFastEvaluate.description%",
                    "default": true
                  },
                  "showRawValues": {
                    "type": "boolean",
                    "description": "%generateOptionsSchema.expressionEvaluationOptions.showRawValues.description%",
                    "default": false
                  }
                }
              },
              "targetOutputLogPath": {
                "type": "string",
                "description": "%generateOptionsSchema.targetOutputLogPath.description%",
                "default": ""
              },
              "targetArchitecture": {
                "type": "string",
                "markdownDescription": "%generateOptionsSchema.targetArchitecture.markdownDescription%",
                "enum": [
                  "x86_64",
                  "arm64"
                ]
              },
              "checkForDevCert": {
                "type": "boolean",
                "description": "%generateOptionsSchema.checkForDevCert.description%",
                "default": true
              }
            }
          },
          "attach": {
            "type": "object",
            "required": [],
            "properties": {
              "processName": {
                "type": "string",
                "default": "",
                "markdownDescription": "%generateOptionsSchema.processName.markdownDescription%"
              },
              "processId": {
                "anyOf": [
                  {
                    "type": "string",
                    "markdownDescription": "%generateOptionsSchema.processId.0.markdownDescription%",
                    "default": ""
                  },
                  {
                    "type": "integer",
                    "markdownDescription": "%generateOptionsSchema.processId.1.markdownDescription%",
                    "default": 0
                  }
                ]
              },
              "sourceFileMap": {
                "type": "object",
                "markdownDescription": "%generateOptionsSchema.sourceFileMap.markdownDescription%",
                "additionalProperties": {
                  "type": "string"
                }
              },
              "justMyCode": {
                "type": "boolean",
                "markdownDescription": "%generateOptionsSchema.justMyCode.markdownDescription%",
                "default": true
              },
              "requireExactSource": {
                "type": "boolean",
                "markdownDescription": "%generateOptionsSchema.requireExactSource.markdownDescription%",
                "default": true
              },
              "enableStepFiltering": {
                "type": "boolean",
                "markdownDescription": "%generateOptionsSchema.enableStepFiltering.markdownDescription%",
                "default": true
              },
              "logging": {
                "description": "%generateOptionsSchema.logging.description%",
                "type": "object",
                "required": [],
                "default": {},
                "properties": {
                  "exceptions": {
                    "type": "boolean",
                    "markdownDescription": "%generateOptionsSchema.logging.exceptions.markdownDescription%",
                    "default": true
                  },
                  "moduleLoad": {
                    "type": "boolean",
                    "markdownDescription": "%generateOptionsSchema.logging.moduleLoad.markdownDescription%",
                    "default": true
                  },
                  "programOutput": {
                    "type": "boolean",
                    "markdownDescription": "%generateOptionsSchema.logging.programOutput.markdownDescription%",
                    "default": true
                  },
                  "browserStdOut": {
                    "type": "boolean",
                    "markdownDescription": "%generateOptionsSchema.logging.browserStdOut.markdownDescription%",
                    "default": true
                  },
                  "elapsedTiming": {
                    "type": "boolean",
                    "markdownDescription": "%generateOptionsSchema.logging.elapsedTiming.markdownDescription%",
                    "default": false
                  },
                  "threadExit": {
                    "type": "boolean",
                    "markdownDescription": "%generateOptionsSchema.logging.threadExit.markdownDescription%",
                    "default": false
                  },
                  "processExit": {
                    "type": "boolean",
                    "markdownDescription": "%generateOptionsSchema.logging.processExit.markdownDescription%",
                    "default": true
                  },
                  "engineLogging": {
                    "type": "boolean",
                    "deprecationMessage": "%generateOptionsSchema.logging.engineLogging.deprecationMessage%",
                    "default": false
                  },
                  "diagnosticsLog": {
                    "description": "%generateOptionsSchema.logging.diagnosticsLog.description%",
                    "type": "object",
                    "required": [],
                    "default": {},
                    "properties": {
                      "protocolMessages": {
                        "type": "boolean",
                        "markdownDescription": "%generateOptionsSchema.logging.diagnosticsLog.protocolMessages.markdownDescription%",
                        "default": false
                      },
                      "dispatcherMessages": {
                        "type": "string",
                        "enum": [
                          "none",
                          "error",
                          "important",
                          "normal"
                        ],
                        "enumDescriptions": [
                          "%generateOptionsSchema.logging.diagnosticsLog.dispatcherMessages.none.enumDescription%",
                          "%generateOptionsSchema.logging.diagnosticsLog.dispatcherMessages.error.enumDescription%",
                          "%generateOptionsSchema.logging.diagnosticsLog.dispatcherMessages.important.enumDescription%",
                          "%generateOptionsSchema.logging.diagnosticsLog.dispatcherMessages.normal.enumDescription%"
                        ],
                        "markdownDescription": "%generateOptionsSchema.logging.diagnosticsLog.dispatcherMessages.markdownDescription%",
                        "default": "none"
                      },
                      "debugEngineAPITracing": {
                        "type": "string",
                        "enum": [
                          "none",
                          "error",
                          "all"
                        ],
                        "enumDescriptions": [
                          "%generateOptionsSchema.logging.diagnosticsLog.debugEngineAPITracing.none.enumDescription%",
                          "%generateOptionsSchema.logging.diagnosticsLog.debugEngineAPITracing.error.enumDescription%",
                          "%generateOptionsSchema.logging.diagnosticsLog.debugEngineAPITracing.all.enumDescription%"
                        ],
                        "markdownDescription": "%generateOptionsSchema.logging.diagnosticsLog.debugEngineAPITracing.markdownDescription%",
                        "default": "none"
                      },
                      "debugRuntimeEventTracing": {
                        "type": "boolean",
                        "markdownDescription": "%generateOptionsSchema.logging.diagnosticsLog.debugRuntimeEventTracing.markdownDescription%",
                        "default": false
                      },
                      "expressionEvaluationTracing": {
                        "type": "boolean",
                        "markdownDescription": "%generateOptionsSchema.logging.diagnosticsLog.expressionEvaluationTracing.markdownDescription%",
                        "default": false
                      },
                      "startDebuggingTracing": {
                        "type": "boolean",
                        "markdownDescription": "%generateOptionsSchema.logging.diagnosticsLog.startDebuggingTracing.markdownDescription%",
                        "default": false
                      }
                    }
                  },
                  "consoleUsageMessage": {
                    "type": "boolean",
                    "description": "%generateOptionsSchema.logging.consoleUsageMessage.description%",
                    "default": true
                  }
                }
              },
              "pipeTransport": {
                "description": "%generateOptionsSchema.pipeTransport.description%",
                "type": "object",
                "required": [
                  "debuggerPath"
                ],
                "default": {
                  "pipeCwd": "${workspaceFolder}",
                  "pipeProgram": "enter the fully qualified path for the pipe program name, for example '/usr/bin/ssh'",
                  "pipeArgs": [],
                  "debuggerPath": "enter the path for the debugger on the target machine, for example ~/vsdbg/vsdbg"
                },
                "properties": {
                  "pipeCwd": {
                    "type": "string",
                    "description": "%generateOptionsSchema.pipeTransport.pipeCwd.description%",
                    "default": "${workspaceFolder}"
                  },
                  "pipeProgram": {
                    "type": "string",
                    "description": "%generateOptionsSchema.pipeTransport.pipeProgram.description%",
                    "default": "enter the fully qualified path for the pipe program name, for example '/usr/bin/ssh'"
                  },
                  "pipeArgs": {
                    "anyOf": [
                      {
                        "type": "array",
                        "description": "%generateOptionsSchema.pipeTransport.pipeArgs.0.description%",
                        "items": {
                          "type": "string"
                        },
                        "default": []
                      },
                      {
                        "type": "string",
                        "description": "%generateOptionsSchema.pipeTransport.pipeArgs.1.description%",
                        "default": ""
                      }
                    ],
                    "default": []
                  },
                  "debuggerPath": {
                    "type": "string",
                    "description": "%generateOptionsSchema.pipeTransport.debuggerPath.description%",
                    "default": "enter the path for the debugger on the target machine, for example ~/vsdbg/vsdbg"
                  },
                  "pipeEnv": {
                    "type": "object",
                    "additionalProperties": {
                      "type": "string"
                    },
                    "description": "%generateOptionsSchema.pipeTransport.pipeEnv.description%",
                    "default": {}
                  },
                  "quoteArgs": {
                    "type": "boolean",
                    "description": "%generateOptionsSchema.pipeTransport.quoteArgs.description%",
                    "default": true
                  },
                  "windows": {
                    "description": "%generateOptionsSchema.pipeTransport.windows.description%",
                    "default": {
                      "pipeCwd": "${workspaceFolder}",
                      "pipeProgram": "enter the fully qualified path for the pipe program name, for example 'c:\\tools\\plink.exe'",
                      "pipeArgs": []
                    },
                    "type": "object",
                    "properties": {
                      "pipeCwd": {
                        "type": "string",
                        "description": "%generateOptionsSchema.pipeTransport.windows.pipeCwd.description%",
                        "default": "${workspaceFolder}"
                      },
                      "pipeProgram": {
                        "type": "string",
                        "description": "%generateOptionsSchema.pipeTransport.windows.pipeProgram.description%",
                        "default": "enter the fully qualified path for the pipe program name, for example '/usr/bin/ssh'"
                      },
                      "pipeArgs": {
                        "anyOf": [
                          {
                            "type": "array",
                            "description": "%generateOptionsSchema.pipeTransport.windows.pipeArgs.0.description%",
                            "items": {
                              "type": "string"
                            },
                            "default": []
                          },
                          {
                            "type": "string",
                            "description": "%generateOptionsSchema.pipeTransport.windows.pipeArgs.1.description%",
                            "default": ""
                          }
                        ],
                        "default": []
                      },
                      "quoteArgs": {
                        "type": "boolean",
                        "description": "%generateOptionsSchema.pipeTransport.windows.quoteArgs.description%",
                        "default": true
                      },
                      "pipeEnv": {
                        "type": "object",
                        "additionalProperties": {
                          "type": "string"
                        },
                        "description": "%generateOptionsSchema.pipeTransport.windows.pipeEnv.description%",
                        "default": {}
                      }
                    }
                  },
                  "osx": {
                    "description": "%generateOptionsSchema.pipeTransport.osx.description%",
                    "default": {
                      "pipeCwd": "${workspaceFolder}",
                      "pipeProgram": "enter the fully qualified path for the pipe program name, for example '/usr/bin/ssh'",
                      "pipeArgs": []
                    },
                    "type": "object",
                    "properties": {
                      "pipeCwd": {
                        "type": "string",
                        "description": "%generateOptionsSchema.pipeTransport.osx.pipeCwd.description%",
                        "default": "${workspaceFolder}"
                      },
                      "pipeProgram": {
                        "type": "string",
                        "description": "%generateOptionsSchema.pipeTransport.osx.pipeProgram.description%",
                        "default": "enter the fully qualified path for the pipe program name, for example '/usr/bin/ssh'"
                      },
                      "pipeArgs": {
                        "anyOf": [
                          {
                            "type": "array",
                            "description": "%generateOptionsSchema.pipeTransport.osx.pipeArgs.0.description%",
                            "items": {
                              "type": "string"
                            },
                            "default": []
                          },
                          {
                            "type": "string",
                            "description": "%generateOptionsSchema.pipeTransport.osx.pipeArgs.1.description%",
                            "default": ""
                          }
                        ],
                        "default": []
                      },
                      "quoteArgs": {
                        "type": "boolean",
                        "description": "%generateOptionsSchema.pipeTransport.osx.quoteArgs.description%",
                        "default": true
                      },
                      "pipeEnv": {
                        "type": "object",
                        "additionalProperties": {
                          "type": "string"
                        },
                        "description": "%generateOptionsSchema.pipeTransport.osx.pipeEnv.description%",
                        "default": {}
                      }
                    }
                  },
                  "linux": {
                    "description": "%generateOptionsSchema.pipeTransport.linux.description%",
                    "default": {
                      "pipeCwd": "${workspaceFolder}",
                      "pipeProgram": "enter the fully qualified path for the pipe program name, for example '/usr/bin/ssh'",
                      "pipeArgs": []
                    },
                    "type": "object",
                    "properties": {
                      "pipeCwd": {
                        "type": "string",
                        "description": "%generateOptionsSchema.pipeTransport.linux.pipeCwd.description%",
                        "default": "${workspaceFolder}"
                      },
                      "pipeProgram": {
                        "type": "string",
                        "description": "%generateOptionsSchema.pipeTransport.linux.pipeProgram.description%",
                        "default": "enter the fully qualified path for the pipe program name, for example '/usr/bin/ssh'"
                      },
                      "pipeArgs": {
                        "anyOf": [
                          {
                            "type": "array",
                            "description": "%generateOptionsSchema.pipeTransport.linux.pipeArgs.0.description%",
                            "items": {
                              "type": "string"
                            },
                            "default": []
                          },
                          {
                            "type": "string",
                            "description": "%generateOptionsSchema.pipeTransport.linux.pipeArgs.1.description%",
                            "default": ""
                          }
                        ],
                        "default": []
                      },
                      "quoteArgs": {
                        "type": "boolean",
                        "description": "%generateOptionsSchema.pipeTransport.linux.quoteArgs.description%",
                        "default": true
                      },
                      "pipeEnv": {
                        "type": "object",
                        "additionalProperties": {
                          "type": "string"
                        },
                        "description": "%generateOptionsSchema.pipeTransport.linux.pipeEnv.description%",
                        "default": {}
                      }
                    }
                  }
                }
              },
              "suppressJITOptimizations": {
                "type": "boolean",
                "markdownDescription": "%generateOptionsSchema.suppressJITOptimizations.markdownDescription%",
                "default": false
              },
              "symbolOptions": {
                "description": "%generateOptionsSchema.symbolOptions.description%",
                "default": {
                  "searchPaths": [],
                  "searchMicrosoftSymbolServer": false,
                  "searchNuGetOrgSymbolServer": false
                },
                "type": "object",
                "properties": {
                  "searchPaths": {
                    "type": "array",
                    "items": {
                      "type": "string"
                    },
                    "description": "%generateOptionsSchema.symbolOptions.searchPaths.description%",
                    "default": []
                  },
                  "searchMicrosoftSymbolServer": {
                    "type": "boolean",
                    "description": "%generateOptionsSchema.symbolOptions.searchMicrosoftSymbolServer.description%",
                    "default": false
                  },
                  "searchNuGetOrgSymbolServer": {
                    "type": "boolean",
                    "description": "%generateOptionsSchema.symbolOptions.searchNuGetOrgSymbolServer.description%",
                    "default": false
                  },
                  "cachePath": {
                    "type": "string",
                    "description": "%generateOptionsSchema.symbolOptions.cachePath.description%",
                    "default": ""
                  },
                  "moduleFilter": {
                    "description": "%generateOptionsSchema.symbolOptions.moduleFilter.description%",
                    "default": {
                      "mode": "loadAllButExcluded",
                      "excludedModules": []
                    },
                    "type": "object",
                    "required": [
                      "mode"
                    ],
                    "properties": {
                      "mode": {
                        "type": "string",
                        "enum": [
                          "loadAllButExcluded",
                          "loadOnlyIncluded"
                        ],
                        "enumDescriptions": [
                          "%generateOptionsSchema.symbolOptions.moduleFilter.mode.loadAllButExcluded.enumDescription%",
                          "%generateOptionsSchema.symbolOptions.moduleFilter.mode.loadOnlyIncluded.enumDescription%"
                        ],
                        "description": "%generateOptionsSchema.symbolOptions.moduleFilter.mode.description%",
                        "default": "loadAllButExcluded"
                      },
                      "excludedModules": {
                        "type": "array",
                        "items": {
                          "type": "string"
                        },
                        "description": "%generateOptionsSchema.symbolOptions.moduleFilter.excludedModules.description%",
                        "default": []
                      },
                      "includedModules": {
                        "type": "array",
                        "items": {
                          "type": "string"
                        },
                        "description": "%generateOptionsSchema.symbolOptions.moduleFilter.includedModules.description%",
                        "default": []
                      },
                      "includeSymbolsNextToModules": {
                        "type": "boolean",
                        "description": "%generateOptionsSchema.symbolOptions.moduleFilter.includeSymbolsNextToModules.description%",
                        "default": true
                      },
                      "includeSymbolsOnDemand": {
                        "type": "boolean",
                        "description": "%generateOptionsSchema.symbolOptions.moduleFilter.includeSymbolsOnDemand.description%",
                        "default": true
                      }
                    }
                  }
                }
              },
              "sourceLinkOptions": {
                "markdownDescription": "%generateOptionsSchema.sourceLinkOptions.markdownDescription%",
                "default": {
                  "*": {
                    "enabled": true
                  }
                },
                "type": "object",
                "additionalItems": {
                  "type": "object",
                  "properties": {
                    "enabled": {
                      "title": "boolean",
                      "markdownDescription": "%generateOptionsSchema.sourceLinkOptions.additionalItems.enabled.markdownDescription%",
                      "default": true
                    }
                  }
                }
              },
              "expressionEvaluationOptions": {
                "description": "%generateOptionsSchema.expressionEvaluationOptions.description%",
                "default": {},
                "type": "object",
                "properties": {
                  "allowImplicitFuncEval": {
                    "type": "boolean",
                    "description": "%generateOptionsSchema.expressionEvaluationOptions.allowImplicitFuncEval.description%",
                    "default": true
                  },
                  "allowToString": {
                    "type": "boolean",
                    "markdownDescription": "%generateOptionsSchema.expressionEvaluationOptions.allowToString.markdownDescription%",
                    "default": true
                  },
                  "allowFastEvaluate": {
                    "type": "boolean",
                    "description": "%generateOptionsSchema.expressionEvaluationOptions.allowFastEvaluate.description%",
                    "default": true
                  },
                  "showRawValues": {
                    "type": "boolean",
                    "description": "%generateOptionsSchema.expressionEvaluationOptions.showRawValues.description%",
                    "default": false
                  }
                }
              },
              "targetArchitecture": {
                "type": "string",
                "markdownDescription": "%generateOptionsSchema.targetArchitecture.markdownDescription%",
                "enum": [
                  "x86_64",
                  "arm64"
                ]
              }
            }
          }
        }
      },
      {
        "type": "blazorwasm",
        "label": "Blazor WebAssembly Debug",
        "hiddenWhen": "dotnet.debug.serviceBrokerAvailable",
        "initialConfigurations": [
          {
            "type": "blazorwasm",
            "name": "Launch and Debug Blazor WebAssembly Application",
            "request": "launch"
          }
        ],
        "configurationAttributes": {
          "launch": {
            "properties": {
              "cwd": {
                "type": "string",
                "description": "The directory of the Blazor WebAssembly app, defaults to the workspace folder.",
                "default": "${workspaceFolder}"
              },
              "url": {
                "type": "string",
                "description": "The URL of the application",
                "default": "https://localhost:5001"
              },
              "browser": {
                "type": "string",
                "description": "The debugging browser to launch (Edge or Chrome)",
                "default": "edge",
                "enum": [
                  "chrome",
                  "edge"
                ]
              },
              "trace": {
                "type": [
                  "boolean",
                  "string"
                ],
                "default": "true",
                "enum": [
                  "verbose",
                  true
                ],
                "description": "If true, verbose logs from JS debugger are sent to log file. If 'verbose', send logs to console."
              },
              "hosted": {
                "type": "boolean",
                "default": "false",
                "description": "True if the app is a hosted Blazor WebAssembly app, false otherwise."
              },
              "webRoot": {
                "type": "string",
                "default": "${workspaceFolder}",
                "description": "Specifies the absolute path to the webserver root."
              },
              "timeout": {
                "type": "number",
                "default": 30000,
                "description": "Retry for this number of milliseconds to connect to browser."
              },
              "program": {
                "type": "string",
                "default": "${workspaceFolder}/Server/bin/Debug/<target-framework>/<target-dll>",
                "description": "The path of the DLL to execute when launching a hosted server app"
              },
              "env": {
                "type": "object",
                "description": "Environment variables passed to dotnet. Only valid for hosted apps."
              },
              "dotNetConfig": {
                "description": "Options passed to the underlying .NET debugger. For more info, see https://github.com/dotnet/vscode-csharp/blob/main/debugger.md.",
                "type": "object",
                "required": [],
                "default": {},
                "properties": {
                  "justMyCode": {
                    "type": "boolean",
                    "description": "Optional flag to only show user code.",
                    "default": true
                  },
                  "logging": {
                    "description": "Optional flags to determine what types of messages should be logged to the output window. Applicable only for the app server of hosted Blazor WASM apps.",
                    "type": "object",
                    "required": [],
                    "default": {},
                    "properties": {
                      "exceptions": {
                        "type": "boolean",
                        "description": "Optional flag to determine whether exception messages should be logged to the output window.",
                        "default": true
                      },
                      "moduleLoad": {
                        "type": "boolean",
                        "description": "Optional flag to determine whether module load events should be logged to the output window.",
                        "default": true
                      },
                      "programOutput": {
                        "type": "boolean",
                        "description": "Optional flag to determine whether program output should be logged to the output window when not using an external console.",
                        "default": true
                      },
                      "engineLogging": {
                        "type": "boolean",
                        "description": "Optional flag to determine whether diagnostic engine logs should be logged to the output window.",
                        "default": false
                      },
                      "browserStdOut": {
                        "type": "boolean",
                        "description": "Optional flag to determine if stdout text from the launching the web browser should be logged to the output window.",
                        "default": true
                      },
                      "elapsedTiming": {
                        "type": "boolean",
                        "description": "If true, engine logging will include `adapterElapsedTime` and `engineElapsedTime` properties to indicate the amount of time, in microseconds, that a request took.",
                        "default": false
                      },
                      "threadExit": {
                        "type": "boolean",
                        "description": "Controls if a message is logged when a thread in the target process exits. Default: `false`.",
                        "default": false
                      },
                      "processExit": {
                        "type": "boolean",
                        "description": "Controls if a message is logged when the target process exits, or debugging is stopped. Default: `true`.",
                        "default": true
                      }
                    }
                  },
                  "sourceFileMap": {
                    "type": "object",
                    "description": "Optional source file mappings passed to the debug engine. Example: '{ \"C:\\foo\":\"/home/user/foo\" }'",
                    "additionalProperties": {
                      "type": "string"
                    },
                    "default": {
                      "<insert-source-path-here>": "<insert-target-path-here>"
                    }
                  }
                }
              },
              "browserConfig": {
                "description": "Options based to the underlying JavaScript debugger. For more info, see https://github.com/microsoft/vscode-js-debug/blob/master/OPTIONS.md.",
                "type": "object",
                "required": [],
                "default": {},
                "properties": {
                  "outputCapture": {
                    "enum": [
                      "console",
                      "std"
                    ],
                    "description": "From where to capture output messages: the default debug API if set to `console`, or stdout/stderr streams if set to `std`.",
                    "default": "console"
                  }
                }
              }
            }
          },
          "attach": {
            "properties": {
              "url": {
                "type": "string",
                "description": "The URL of the application",
                "default": "https://localhost:5001"
              },
              "cwd": {
                "type": "string",
                "description": "The directory of the Blazor WebAssembly app, defaults to the workspace folder.",
                "default": "${workspaceFolder}"
              },
              "browser": {
                "type": "string",
                "description": "The debugging browser to launch (Edge or Chrome)",
                "default": "chrome",
                "enum": [
                  "chrome",
                  "edge"
                ]
              },
              "trace": {
                "type": [
                  "boolean",
                  "string"
                ],
                "default": "true",
                "enum": [
                  "verbose",
                  true
                ],
                "description": "If true, verbose logs from JS debugger are sent to log file. If 'verbose', send logs to console."
              },
              "webRoot": {
                "type": "string",
                "default": "${workspaceFolder}",
                "description": "Specifies the absolute path to the webserver root."
              },
              "timeout": {
                "type": "number",
                "default": 30000,
                "description": "Retry for this number of milliseconds to connect to browser."
              }
            }
          }
        }
      },
      {
        "type": "dotnet",
        "label": "C#",
        "hiddenWhen": "!dotnet.debug.serviceBrokerAvailable",
        "languages": [
          "csharp",
          "razor",
          "aspnetcorerazor"
        ],
        "variables": {},
        "aiKey": "0c6ae279ed8443289764825290e4f9e2-1a736e7c-1324-4338-be46-fc2a58ae4d14-7255",
        "configurationAttributes": {
          "launch": {
            "type": "object",
            "required": [
              "projectPath"
            ],
            "properties": {
              "projectPath": {
                "type": "string",
                "description": "%debuggers.dotnet.launch.projectPath.description%",
                "default": "${workspaceFolder}/<insert-project-name-here>.csproj"
              },
              "launchConfigurationId": {
                "type": "string",
                "description": "%debuggers.dotnet.launch.launchConfigurationId.description%"
              }
            }
          }
        },
        "configurationSnippets": [
          {
            "label": "%debuggers.dotnet.configurationSnippets.label%",
            "description": "%debuggers.dotnet.configurationSnippets.description%",
            "body": {
              "name": "C#: ${1:<project-name>} Debug",
              "type": "dotnet",
              "request": "launch",
              "projectPath": "^\"\\${workspaceFolder}/${2:<relative-path-to-project-folder>}${1:<project-name>}.csproj\""
            }
          }
        ]
      },
      {
        "type": "monovsdbg",
        "label": ".NET Core using Mono Runtime",
        "hiddenWhen": "true",
        "languages": [
          "csharp"
        ],
        "aiKey": "0c6ae279ed8443289764825290e4f9e2-1a736e7c-1324-4338-be46-fc2a58ae4d14-7255"
      }
    ],
    "semanticTokenTypes": [
      {
        "id": "razorComponentElement",
        "description": "A Razor component element"
      },
      {
        "id": "razorComponentAttribute",
        "description": "A Razor component attribute"
      },
      {
        "id": "razorTagHelperElement",
        "description": "A Razor TagHelper Element"
      },
      {
        "id": "razorTagHelperAttribute",
        "description": "A Razor TagHelper Attribute"
      },
      {
        "id": "razorTransition",
        "description": "A Razor transition"
      },
      {
        "id": "razorDirectiveAttribute",
        "description": "A Razor Directive Attribute"
      },
      {
        "id": "razorDirectiveColon",
        "description": "A colon between directive attribute parameters"
      },
      {
        "id": "razorDirective",
        "description": "A Razor directive such as 'code' or 'function'"
      },
      {
        "id": "razorComment",
        "description": "A Razor comment"
      },
      {
        "id": "markupCommentPunctuation",
        "description": "The '@' or '*' of a Razor comment."
      },
      {
        "id": "markupTagDelimiter",
        "description": "Markup delimiters like '<', '>', and '/'."
      },
      {
        "id": "markupOperator",
        "description": "Delimiter for Markup Attribute Key-Value pairs."
      },
      {
        "id": "markupElement",
        "description": "The name of a Markup element."
      },
      {
        "id": "markupAttribute",
        "description": "The name of a Markup attribute."
      },
      {
        "id": "markupAttributeQuote",
        "description": "A token that represents an attribute quote in a Markup attribute."
      },
      {
        "id": "markupAttributeValue",
        "description": "The value of a Markup attribute."
      },
      {
        "id": "markupComment",
        "description": "The contents of a Markup comment."
      },
      {
        "id": "markupCommentPunctuation",
        "description": "The begining or ending punctuation of a Markup comment."
      },
      {
        "id": "excludedCode",
        "description": "A token that represents inactive code."
      },
      {
        "id": "controlKeyword",
        "description": "A token that represents a control-flow keyword.",
        "superType": "keyword"
      },
      {
        "id": "operatorOverloaded",
        "description": "A declaration or reference to an overloaded operator."
      },
      {
        "id": "whitespace",
        "description": "A token that represents whitespace."
      },
      {
        "id": "text",
        "description": "A token that represents text."
      },
      {
        "id": "preprocessorText",
        "description": "Text associated with a preprocessor directive."
      },
      {
        "id": "punctuation",
        "description": "A token that represents punctuation."
      },
      {
        "id": "stringVerbatim",
        "superType": "string",
        "description": "A token that represents a verbatim string."
      },
      {
        "id": "stringEscapeCharacter",
        "superType": "string",
        "description": "An escape character within a string."
      },
      {
        "id": "recordClass",
        "superType": "class",
        "description": "A definition or reference to a record class type."
      },
      {
        "id": "delegate",
        "superType": "method",
        "description": "A definition or reference to a delegate type."
      },
      {
        "id": "module",
        "superType": "namespace",
        "description": "A definition or reference to a module name."
      },
      {
        "id": "recordStruct",
        "superType": "struct",
        "description": "A definition or reference to a record struct type."
      },
      {
        "id": "field",
        "superType": "property",
        "description": "A definition or reference to a field."
      },
      {
        "id": "constant",
        "superType": "variable",
        "description": "A definition or reference to a constant."
      },
      {
        "id": "extensionMethod",
        "superType": "method",
        "description": "A definition or reference to an extension method"
      },
      {
        "id": "xmlDocCommentAttributeName",
        "description": "A token that represents an attribute in an XML documentation comment"
      },
      {
        "id": "xmlDocCommentAttributeQuotes",
        "description": "A token that represents an attribute quote in an XML documentation comment"
      },
      {
        "id": "xmlDocCommentAttributeValue",
        "description": "A token that represents an attribute value in an XML documentation comment"
      },
      {
        "id": "xmlDocCommentCDataSection",
        "description": "A token that represents a CDATA section in an XML documentation comment"
      },
      {
        "id": "xmlDocCommentComment",
        "description": "A token that represents a comment in an XML documentation comment"
      },
      {
        "id": "xmlDocCommentDelimiter",
        "description": "A token that represents a delimeter in an XML documentation comment"
      },
      {
        "id": "xmlDocCommentEntityReference",
        "description": "A token that represents reference to an entity in an XML documentation comment"
      },
      {
        "id": "xmlDocCommentName",
        "description": "A token that represents a name in an XML documentation comment"
      },
      {
        "id": "xmlDocCommentProcessingInstruction",
        "description": "A token that represents a processing instruction in an XML documentation comment"
      },
      {
        "id": "xmlDocCommentText",
        "description": "A token that represents text in an XML documentation comment"
      },
      {
        "id": "xmlLiteralAttributeName",
        "description": "A token that represents an attribute name in an XML literal"
      },
      {
        "id": "xmlLiteralAttributeQuotes",
        "description": "A token that represents an attribute quote in an XML literal"
      },
      {
        "id": "xmlLiteralAttributeValue",
        "description": "A token that represents an attribute value in an XML literal"
      },
      {
        "id": "xmlLiteralCDataSection",
        "description": "A token that represents a CDATA section in an XML literal"
      },
      {
        "id": "xmlLiteralComment",
        "description": "A token that represents a comment in an XML literal"
      },
      {
        "id": "xmlLiteralDelimiter",
        "description": "A token that represents a delimiter in an XML literal"
      },
      {
        "id": "xmlLiteralEmbeddedExpression",
        "description": "A token that represents an emebedded expression in an XML literal"
      },
      {
        "id": "xmlLiteralEntityReference",
        "description": "A token that represents a reference to an entity in an XML literal"
      },
      {
        "id": "xmlLiteralName",
        "description": "A token that represents a name in an XML literal"
      },
      {
        "id": "xmlLiteralProcessingInstruction",
        "description": "A token that represents a processing instruction in an XML literal"
      },
      {
        "id": "xmlLiteralText",
        "description": "A token that represents text in an XML literal"
      },
      {
        "id": "regexComment",
        "description": "A token that represents a comment in a regex string"
      },
      {
        "id": "regexCharacterClass",
        "description": "A token that represents a character class in a regex string"
      },
      {
        "id": "regexAnchor",
        "description": "A token that represents an anchor in a regex string"
      },
      {
        "id": "regexQuantifier",
        "description": "A token that represents a quantifier in a regex string"
      },
      {
        "id": "regexGrouping",
        "description": "A token that represents a group in a regex string"
      },
      {
        "id": "regexAlternation",
        "description": "A token that represents an alternation in a regex string"
      },
      {
        "id": "regexText",
        "description": "A token that represents text in a regex string"
      },
      {
        "id": "regexSelfEscapedCharacter",
        "description": "A token that represents a self escaped character in a regex string"
      },
      {
        "id": "regexOtherEscape",
        "description": "A token that represents an escape in a regex string"
      },
      {
        "id": "jsonComment",
        "description": "A token that represents a comment in a JSON string"
      },
      {
        "id": "jsonNumber",
        "description": "A token that represents a number in a JSON string"
      },
      {
        "id": "jsonString",
        "description": "A token that represents a string in a JSON string"
      },
      {
        "id": "jsonKeyword",
        "description": "A token that represents a keyword in a JSON string"
      },
      {
        "id": "jsonText",
        "description": "A token that represents text in a JSON string"
      },
      {
        "id": "jsonOperator",
        "description": "A token that represents an operator in a JSON string"
      },
      {
        "id": "jsonPunctuation",
        "description": "A token that represents punctuation in a JSON string"
      },
      {
        "id": "jsonArray",
        "description": "A token that represents an array in a JSON string"
      },
      {
        "id": "jsonObject",
        "description": "A token that represents an object in a JSON string"
      },
      {
        "id": "jsonPropertyName",
        "description": "A token that represents a property name in a JSON string"
      },
      {
        "id": "jsonConstructorName",
        "description": "A token that represents a constructor in a JSON string"
      }
    ],
    "semanticTokenModifiers": [],
    "semanticTokenScopes": [
      {
        "language": "aspnetcorerazor",
        "scopes": {
          "razorComponentElement": [
            "entity.name.class.element.component"
          ],
          "razorComponentAttribute": [
            "entity.name.class.attribute.component"
          ],
          "razorTagHelperElement": [
            "entity.name.class.element.taghelper"
          ],
          "razorTagHelperAttribute": [
            "entity.name.class.attribute.taghelper"
          ],
          "razorTransition": [
            "keyword.control.razor.transition"
          ],
          "razorDirectiveAttribute": [
            "keyword.control.razor.directive.attribute",
            "keyword.control.cshtml.directive.attribute"
          ],
          "razorDirectiveColon": [
            "keyword.control.razor.directive.colon",
            "keyword.control.cshtml.directive.colon"
          ],
          "razorDirective": [
            "keyword.control.razor.directive",
            "keyword.control.cshtml.directive"
          ],
          "razorComment": [
            "comment.block.razor"
          ],
          "razorCommentTransition": [
            "meta.comment.razor",
            "keyword.control.cshtml.transition"
          ],
          "razorCommentStar": [
            "keyword.control.razor.comment.star",
            "meta.comment.razor"
          ],
          "angleBracket": [
            "punctuation.definition.tag"
          ],
          "forwardSlash": [
            "punctuation.definition.tag"
          ],
          "equals": [
            "punctuation.separator.key-value.html"
          ],
          "markupElement": [
            "entity.name.tag.html"
          ],
          "markupAttribute": [
            "entity.other.attribute-name.html"
          ],
          "markupAttributeQuote": [
            "punctuation.definition.tag.html"
          ],
          "markupAttributeValue": [
            "punctuation.definition.entity.html"
          ],
          "markupComment": [
            "comment.block.html"
          ],
          "markupCommentPunctuation": [
            "punctuation.definition.comment.html",
            "comment.block.html"
          ],
          "markupTagDelimiter": [
            "punctuation.definition.tag.html"
          ],
          "keyword": [
            "keyword.cs"
          ],
          "excludedCode": [
            "support.other.excluded.cs"
          ],
          "controlKeyword": [
            "keyword.control.cs"
          ],
          "operatorOverloaded": [
            "entity.name.function.member.overload.cs"
          ],
          "preprocessorText": [
            "meta.preprocessor.string.cs"
          ],
          "punctuation": [
            "punctuation.cs"
          ],
          "stringVerbatim": [
            "string.verbatim.cs"
          ],
          "stringEscapeCharacter": [
            "constant.character.escape.cs"
          ],
          "delegate": [
            "entity.name.type.delegate.cs"
          ],
          "module": [
            "entity.name.type.module.cs"
          ],
          "field": [
            "entity.name.variable.field.cs"
          ],
          "constant": [
            "variable.other.constant"
          ],
          "extensionMethod": [
            "entity.name.function.extension.cs"
          ],
          "xmlDocCommentAttributeName": [
            "comment.documentation.attribute.name.cs"
          ],
          "xmlDocCommentAttributeQuotes": [
            "comment.documentation.attribute.quotes.cs"
          ],
          "xmlDocCommentAttributeValue": [
            "comment.documentation.attribute.value.cs"
          ],
          "xmlDocCommentCDataSection": [
            "comment.documentation.cdata.cs"
          ],
          "xmlDocCommentComment": [
            "comment.documentation.comment.cs"
          ],
          "xmlDocCommentDelimiter": [
            "comment.documentation.delimiter.cs"
          ],
          "xmlDocCommentEntityReference": [
            "comment.documentation.entityReference.cs"
          ],
          "xmlDocCommentName": [
            "comment.documentation.name.cs"
          ],
          "xmlDocCommentProcessingInstruction": [
            "comment.documentation.processingInstruction.cs"
          ],
          "xmlDocCommentText": [
            "comment.documentation.cs"
          ],
          "xmlLiteralAttributeName": [
            "entity.other.attribute-name.localname.xml"
          ],
          "xmlLiteralAttributeQuotes": [
            "string.quoted.double.xml"
          ],
          "xmlLiteralAttributeValue": [
            "meta.tag.xml"
          ],
          "xmlLiteralCDataSection": [
            "string.quoted.double.xml"
          ],
          "xmlLiteralComment": [
            "comment.block.xml"
          ],
          "xmlLiteralDelimiter": [
            "text.xml"
          ],
          "xmlLiteralEmbeddedExpression": [
            "meta.tag.xml"
          ],
          "xmlLiteralEntityReference": [
            "meta.tag.xml"
          ],
          "xmlLiteralName": [
            "entity.name.tag.localname.xml"
          ],
          "xmlLiteralProcessingInstruction": [
            "meta.tag.xml"
          ],
          "xmlLiteralText": [
            "text.xml"
          ],
          "regexComment": [
            "string.regexp.comment.cs"
          ],
          "regexCharacterClass": [
            "constant.character.character-class.regexp.cs"
          ],
          "regexAnchor": [
            "keyword.control.anchor.regexp.cs"
          ],
          "regexQuantifier": [
            "keyword.operator.quantifier.regexp.cs"
          ],
          "regexGrouping": [
            "punctuation.definition.group.regexp.cs"
          ],
          "regexAlternation": [
            "keyword.operator.or.regexp.cs"
          ],
          "regexText": [
            "string.regexp"
          ],
          "regexSelfEscapedCharacter": [
            "string.regexp.self-escaped-character.cs"
          ],
          "regexOtherEscape": [
            "string.regexp.other-escape.cs"
          ],
          "jsonComment": [
            "comment.line.double-slash.js"
          ],
          "jsonNumber": [
            "constant.numeric.json"
          ],
          "jsonString": [
            "string.quoted.double.json"
          ],
          "jsonKeyword": [
            "constant.language.json"
          ],
          "jsonText": [
            "string.quoted.double.json"
          ],
          "jsonOperator": [
            "string.quoted.double.json"
          ],
          "jsonPunctuation": [
            "punctuation.separator.dictionary.key-value.json"
          ],
          "jsonArray": [
            "punctuation.definition.array.begin.json"
          ],
          "jsonObject": [
            "punctuation.definition.dictionary.begin.json"
          ],
          "jsonPropertyName": [
            "support.type.property-name.json"
          ],
          "jsonConstructorName": [
            "support.type.property-name.json"
          ]
        }
      },
      {
        "language": "csharp",
        "scopes": {
          "typeParameter": [
            "entity.name.type.type-parameter"
          ],
          "keyword": [
            "keyword.cs"
          ],
          "excludedCode": [
            "support.other.excluded.cs"
          ],
          "controlKeyword": [
            "keyword.control.cs"
          ],
          "operatorOverloaded": [
            "entity.name.function.member.overload.cs"
          ],
          "preprocessorText": [
            "meta.preprocessor.string.cs"
          ],
          "punctuation": [
            "punctuation.cs"
          ],
          "stringVerbatim": [
            "string.verbatim.cs"
          ],
          "stringEscapeCharacter": [
            "constant.character.escape.cs"
          ],
          "delegate": [
            "entity.name.type.delegate.cs"
          ],
          "module": [
            "entity.name.type.module.cs"
          ],
          "field": [
            "entity.name.variable.field.cs"
          ],
          "constant": [
            "variable.other.constant"
          ],
          "extensionMethod": [
            "entity.name.function.extension.cs"
          ],
          "xmlDocCommentAttributeName": [
            "comment.documentation.attribute.name.cs"
          ],
          "xmlDocCommentAttributeQuotes": [
            "comment.documentation.attribute.quotes.cs"
          ],
          "xmlDocCommentAttributeValue": [
            "comment.documentation.attribute.value.cs"
          ],
          "xmlDocCommentCDataSection": [
            "comment.documentation.cdata.cs"
          ],
          "xmlDocCommentComment": [
            "comment.documentation.comment.cs"
          ],
          "xmlDocCommentDelimiter": [
            "comment.documentation.delimiter.cs"
          ],
          "xmlDocCommentEntityReference": [
            "comment.documentation.entityReference.cs"
          ],
          "xmlDocCommentName": [
            "comment.documentation.name.cs"
          ],
          "xmlDocCommentProcessingInstruction": [
            "comment.documentation.processingInstruction.cs"
          ],
          "xmlDocCommentText": [
            "comment.documentation.cs"
          ],
          "xmlLiteralAttributeName": [
            "entity.other.attribute-name.localname.xml"
          ],
          "xmlLiteralAttributeQuotes": [
            "string.quoted.double.xml"
          ],
          "xmlLiteralAttributeValue": [
            "meta.tag.xml"
          ],
          "xmlLiteralCDataSection": [
            "string.quoted.double.xml"
          ],
          "xmlLiteralComment": [
            "comment.block.xml"
          ],
          "xmlLiteralDelimiter": [
            "text.xml"
          ],
          "xmlLiteralEmbeddedExpression": [
            "meta.tag.xml"
          ],
          "xmlLiteralEntityReference": [
            "meta.tag.xml"
          ],
          "xmlLiteralName": [
            "entity.name.tag.localname.xml"
          ],
          "xmlLiteralProcessingInstruction": [
            "meta.tag.xml"
          ],
          "xmlLiteralText": [
            "text.xml"
          ],
          "regexComment": [
            "string.regexp.comment.cs"
          ],
          "regexCharacterClass": [
            "constant.character.character-class.regexp.cs"
          ],
          "regexAnchor": [
            "keyword.control.anchor.regexp.cs"
          ],
          "regexQuantifier": [
            "keyword.operator.quantifier.regexp.cs"
          ],
          "regexGrouping": [
            "punctuation.definition.group.regexp.cs"
          ],
          "regexAlternation": [
            "keyword.operator.or.regexp.cs"
          ],
          "regexText": [
            "string.regexp"
          ],
          "regexSelfEscapedCharacter": [
            "string.regexp.self-escaped-character.cs"
          ],
          "regexOtherEscape": [
            "string.regexp.other-escape.cs"
          ],
          "jsonComment": [
            "comment.line.double-slash.js"
          ],
          "jsonNumber": [
            "constant.numeric.json"
          ],
          "jsonString": [
            "string.quoted.double.json"
          ],
          "jsonKeyword": [
            "constant.language.json"
          ],
          "jsonText": [
            "string.quoted.double.json"
          ],
          "jsonOperator": [
            "string.quoted.double.json"
          ],
          "jsonPunctuation": [
            "punctuation.separator.dictionary.key-value.json"
          ],
          "jsonArray": [
            "punctuation.definition.array.begin.json"
          ],
          "jsonObject": [
            "punctuation.definition.dictionary.begin.json"
          ],
          "jsonPropertyName": [
            "support.type.property-name.json"
          ],
          "jsonConstructorName": [
            "support.type.property-name.json"
          ]
        }
      }
    ],
    "languages": [
      {
        "id": "aspnetcorerazor",
        "extensions": [
          ".cshtml",
          ".razor"
        ],
        "mimetypes": [
          "text/x-cshtml"
        ],
        "configuration": "./src/razor/language-configuration.json",
        "aliases": [
          "ASP.NET Razor"
        ]
      },
      {
        "id": "xaml",
        "extensions": [
          ".xaml"
        ],
        "configuration": "./src/xaml/language-configuration.json",
        "aliases": [
          "XAML"
        ]
      }
    ],
    "grammars": [
      {
        "language": "aspnetcorerazor",
        "scopeName": "text.aspnetcorerazor",
        "path": "./src/razor/syntaxes/aspnetcorerazor.tmLanguage.json",
        "unbalancedBracketScopes": [
          "text.aspnetcorerazor"
        ]
      },
      {
        "language": "xaml",
        "scopeName": "source.xaml",
        "path": "./src/xaml/syntaxes/xaml.tmLanguage.json"
      }
    ],
    "menus": {
      "commandPalette": [
        {
          "command": "dotnet.test.runTestsInContext",
          "when": "editorLangId == csharp && dotnet.server.activationContext == 'Roslyn' || dotnet.server.activationContext == 'OmniSharp'"
        },
        {
          "command": "dotnet.test.debugTestsInContext",
          "when": "editorLangId == csharp && dotnet.server.activationContext == 'Roslyn' || dotnet.server.activationContext == 'OmniSharp'"
        },
        {
          "command": "o.restart",
          "when": "dotnet.server.activationContext == 'OmniSharp'"
        },
        {
          "command": "csharp.listProcess",
          "when": "false"
        },
        {
          "command": "csharp.listRemoteProcess",
          "when": "false"
        },
        {
          "command": "csharp.listRemoteDockerProcess",
          "when": "false"
        }
      ],
      "editor/title": [
        {
          "command": "extension.showRazorCSharpWindow",
          "when": "resourceLangId == aspnetcorerazor"
        },
        {
          "command": "extension.showRazorHtmlWindow",
          "when": "resourceLangId == aspnetcorerazor"
        },
        {
          "command": "razor.reportIssue",
          "when": "resourceLangId == aspnetcorerazor"
        }
      ],
      "editor/context": [
        {
          "command": "dotnet.test.runTestsInContext",
          "when": "editorLangId == csharp && (dotnet.server.activationContext == 'Roslyn' || dotnet.server.activationContext == 'OmniSharp')",
          "group": "2_dotnet@1"
        },
        {
          "command": "dotnet.test.debugTestsInContext",
          "when": "editorLangId == csharp && (dotnet.server.activationContext == 'Roslyn' || dotnet.server.activationContext == 'OmniSharp')",
          "group": "2_dotnet@2"
        }
      ]
    },
    "viewsWelcome": [
      {
        "view": "debug",
        "contents": "%viewsWelcome.debug.contents%",
        "when": "debugStartLanguage == csharp && !dotnet.debug.serviceBrokerAvailable"
      }
    ],
    "configurationDefaults": {
      "[xaml]": {
        "editor.wordBasedSuggestions": "off"
      }
    }
  }
}<|MERGE_RESOLUTION|>--- conflicted
+++ resolved
@@ -41,11 +41,7 @@
     "omniSharp": "1.39.11",
     "razor": "9.0.0-preview.24427.2",
     "razorOmnisharp": "7.0.0-preview.23363.1",
-<<<<<<< HEAD
-    "xamlTools": "17.12.35304.30"
-=======
     "xamlTools": "17.12.35305.252"
->>>>>>> 3e8c17ef
   },
   "main": "./dist/extension",
   "l10n": "./l10n",
