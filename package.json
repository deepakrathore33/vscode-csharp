{
  "name": "csharp",
  "publisher": "ms-dotnettools",
  "version": "2.0.0-placeholder",
  "description": "Base language support for C#",
  "displayName": "C#",
  "author": "Microsoft Corporation",
  "license": "SEE LICENSE IN RuntimeLicenses/license.txt",
  "qna": "https://github.com/dotnet/vscode-csharp/issues",
  "icon": "images/csharpIcon.png",
  "preview": false,
  "bugs": {
    "url": "https://github.com/dotnet/vscode-csharp"
  },
  "repository": {
    "type": "git",
    "url": "https://github.com/dotnet/vscode-csharp"
  },
  "categories": [
    "Debuggers",
    "Programming Languages",
    "Linters",
    "Snippets"
  ],
  "keywords": [
    "multi-root ready",
    ".NET",
    "ASP.NET",
    ".NET Core",
    "dotnet"
  ],
  "capabilities": {
    "virtualWorkspaces": false,
    "untrustedWorkspaces": {
      "supported": false
    }
  },
  "defaults": {
<<<<<<< HEAD
    "roslyn": "4.8.0-1.23404.8",
=======
    "roslyn": "4.8.0-1.23403.6",
>>>>>>> 244dc154
    "omniSharp": "1.39.7",
    "razor": "7.0.0-preview.23328.2",
    "razorOmnisharp": "7.0.0-preview.23363.1"
  },
  "main": "./dist/extension",
  "l10n": "./l10n",
  "brokeredServices": [
    {
      "moniker": {
        "name": "Microsoft.CodeAnalysis.LanguageClient.SolutionSnapshotProvider",
        "version": "0.1"
      }
    }
  ],
  "scripts": {
    "vscode:prepublish": "tsc -p ./ && webpack --mode production",
    "l10nDevGenerateLocalizationBundle": "npx @vscode/l10n-dev export --outDir ./l10n ./src",
    "compile": "tsc -p ./ && npx eslint ./ && npm run l10nDevGenerateLocalizationBundle",
    "compileDev": "tsc -p ./ && npx eslint ./ && webpack --mode development && npm run l10nDevGenerateLocalizationBundle",
    "watch": "tsc -watch -p ./",
    "tdd": "mocha --config ./.mocharc.jsonc --watch --watch-extensions ts test/unitTests/**/*.test.ts*",
    "test": "tsc -p ./ && gulp test",
    "test:unit": "tsc -p ./ && gulp test:unit",
    "test:feature": "tsc -p ./ && gulp test:feature",
    "test:integration": "tsc -p ./ && gulp test:integration",
    "test:integration:singleCsproj": "tsc -p ./ && gulp test:integration:singleCsproj",
    "test:integration:slnWithCsproj": "tsc -p ./ && gulp test:integration:slnWithCsproj",
    "test:integration:slnFilterWithCsproj": "tsc -p ./ && gulp test:integration:slnFilterWithCsproj",
    "test:artifacts": "tsc -p ./ && mocha out/test/artifactTests/**/*.test.js",
    "unpackage:vsix": "gulp vsix:release:unpackage",
    "updatePackageDependencies": "gulp updatePackageDependencies",
    "l10nDevGenerateXlf": "npx @vscode/l10n-dev generate-xlf ./package.nls.json ./l10n/bundle.l10n.json --outFile ./loc/vscode-csharp.xlf",
    "l10nDevImportXlf": "npx @vscode/l10n-dev import-xlf ./loc/vscode-csharp.*.xlf --outDir ./l10n"
  },
  "extensionDependencies": [
    "ms-dotnettools.vscode-dotnet-runtime"
  ],
  "dependencies": {
    "@microsoft/servicehub-framework": "4.2.99-beta",
    "@octokit/rest": "^20.0.1",
    "@types/cross-spawn": "6.0.2",
    "@vscode/debugprotocol": "1.56.0",
    "@vscode/extension-telemetry": "0.6.2",
    "async-file": "2.0.2",
    "cross-spawn": "6.0.5",
    "fs-extra": "9.1.0",
    "http-proxy-agent": "4.0.1",
    "https-proxy-agent": "5.0.0",
    "jsonc-parser": "3.0.0",
    "microsoft.aspnetcore.razor.vscode": "https://download.visualstudio.microsoft.com/download/pr/aee63398-023f-48db-bba2-30162c68f0c4/0af42abab690d5de903a4a814d6aedc1/microsoft.aspnetcore.razor.vscode-7.0.0-preview.23363.1.tgz",
    "nerdbank-gitversioning": "^3.6.79-alpha",
    "node-machine-id": "1.1.12",
    "ps-list": "7.2.0",
    "request-light": "0.4.0",
    "rxjs": "6.6.7",
    "semver": "5.7.2",
    "stream": "0.0.2",
    "strip-bom": "5.0.0",
    "strip-bom-buf": "2.0.0",
    "tmp": "0.0.33",
    "uuid": "^9.0.0",
    "vscode-html-languageservice": "^5.0.1",
    "vscode-js-debug-browsers": "^1.0.5",
    "vscode-jsonrpc": "8.2.0-next.0",
    "vscode-languageclient": "8.2.0-next.1",
    "vscode-languageserver-protocol": "3.17.4-next.1",
    "vscode-languageserver-textdocument": "^1.0.5",
    "vscode-nls": "5.0.1",
    "yauzl": "2.10.0"
  },
  "devDependencies": {
    "@types/archiver": "5.1.0",
    "@types/chai": "4.2.16",
    "@types/chai-arrays": "2.0.0",
    "@types/chai-as-promised": "7.1.3",
    "@types/chai-string": "1.4.2",
    "@types/del": "3.0.1",
    "@types/fs-extra": "5.0.4",
    "@types/gulp": "4.0.5",
    "@types/minimist": "1.2.1",
    "@types/mocha": "5.2.5",
    "@types/node": "16.11.38",
    "@types/semver": "5.5.0",
    "@types/tmp": "0.0.33",
    "@types/unzipper": "^0.9.1",
    "@types/uuid": "^9.0.1",
    "@types/vscode": "1.73.0",
    "@types/yauzl": "2.10.0",
    "@typescript-eslint/eslint-plugin": "^5.61.0",
    "@typescript-eslint/parser": "^5.61.0",
    "@vscode/test-electron": "2.1.3",
    "archiver": "5.3.0",
    "chai": "4.3.4",
    "chai-arrays": "2.2.0",
    "chai-as-promised": "7.1.1",
    "chai-fs": "2.0.0",
    "chai-string": "1.5.0",
    "del": "3.0.0",
    "eslint": "^8.43.0",
    "eslint-config-prettier": "^8.8.0",
    "eslint-config-standard-with-typescript": "^35.0.0",
    "eslint-plugin-header": "^3.1.1",
    "eslint-plugin-import": "^2.27.5",
    "eslint-plugin-n": "^15.7.0",
    "eslint-plugin-prettier": "^4.2.1",
    "eslint-plugin-promise": "^6.1.1",
    "eslint-plugin-unicorn": "^47.0.0",
    "find-versions": "4.0.0",
    "get-port": "5.1.1",
    "glob-promise": "4.1.0",
    "gulp": "4.0.2",
    "js-yaml": ">=3.13.1",
    "minimatch": "3.0.5",
    "mocha": "10.0.0",
    "mock-fs": "^4.13.0",
    "mock-http-server": "1.4.2",
    "octokit": "^3.1.0",
    "prettier": "2.8.8",
    "rimraf": "2.6.3",
    "source-map-support": "^0.5.21",
    "ts-loader": "9.0.0",
    "ts-node": "9.1.1",
    "typescript": "^5.1.6",
    "unzipper": "0.10.11",
    "vsce": "2.9.2",
    "vscode-uri": "^3.0.7",
    "webpack": "5.76.0",
    "webpack-cli": "4.6.0"
  },
  "runtimeDependencies": [
    {
      "id": "OmniSharp",
      "description": "OmniSharp for Windows (.NET 4.7.2 / x86)",
      "url": "https://roslynomnisharp.blob.core.windows.net/releases/1.39.7/omnisharp-win-x86-1.39.7.zip",
      "installPath": ".omnisharp/1.39.7",
      "platforms": [
        "win32"
      ],
      "architectures": [
        "x86"
      ],
      "installTestPath": "./.omnisharp/1.39.7/OmniSharp.exe",
      "platformId": "win-x86",
      "isFramework": true,
      "integrity": "04535972281731CA7F7E857D6ABBB9D726DC7E9FA4D8A96573169AA97D3C30FA"
    },
    {
      "id": "OmniSharp",
      "description": "OmniSharp for Windows (.NET 6 / x86)",
      "url": "https://roslynomnisharp.blob.core.windows.net/releases/1.39.7/omnisharp-win-x86-net6.0-1.39.7.zip",
      "installPath": ".omnisharp/1.39.7-net6.0",
      "platforms": [
        "win32"
      ],
      "architectures": [
        "x86"
      ],
      "installTestPath": "./.omnisharp/1.39.7-net6.0/OmniSharp.dll",
      "platformId": "win-x86",
      "isFramework": false,
      "integrity": "7F52CCF77D53513CF3073496123E84ED0D4983908404299D0E697947CEAC495D"
    },
    {
      "id": "OmniSharp",
      "description": "OmniSharp for Windows (.NET 4.7.2 / x64)",
      "url": "https://roslynomnisharp.blob.core.windows.net/releases/1.39.7/omnisharp-win-x64-1.39.7.zip",
      "installPath": ".omnisharp/1.39.7",
      "platforms": [
        "win32"
      ],
      "architectures": [
        "x86_64"
      ],
      "installTestPath": "./.omnisharp/1.39.7/OmniSharp.exe",
      "platformId": "win-x64",
      "isFramework": true,
      "integrity": "2A389B3055EA5D928A950A60853857582FDA2C3B7E1659158578E0C9CD951FEC"
    },
    {
      "id": "OmniSharp",
      "description": "OmniSharp for Windows (.NET 6 / x64)",
      "url": "https://roslynomnisharp.blob.core.windows.net/releases/1.39.7/omnisharp-win-x64-net6.0-1.39.7.zip",
      "installPath": ".omnisharp/1.39.7-net6.0",
      "platforms": [
        "win32"
      ],
      "architectures": [
        "x86_64"
      ],
      "installTestPath": "./.omnisharp/1.39.7-net6.0/OmniSharp.dll",
      "platformId": "win-x64",
      "isFramework": false,
      "integrity": "ADC15D4997A64B274783A9F1F7FC3EA1CDEC7E353A060D0D0FA2691FD051D682"
    },
    {
      "id": "OmniSharp",
      "description": "OmniSharp for Windows (.NET 4.7.2 / arm64)",
      "url": "https://roslynomnisharp.blob.core.windows.net/releases/1.39.7/omnisharp-win-arm64-1.39.7.zip",
      "installPath": ".omnisharp/1.39.7",
      "platforms": [
        "win32"
      ],
      "architectures": [
        "arm64"
      ],
      "installTestPath": "./.omnisharp/1.39.7/OmniSharp.exe",
      "platformId": "win-arm64",
      "isFramework": true,
      "integrity": "4C1BA44B1E9FE56F01813DBA588A1B715804D061A4758C0E5910FCE175CBB8CF"
    },
    {
      "id": "OmniSharp",
      "description": "OmniSharp for Windows (.NET 6 / arm64)",
      "url": "https://roslynomnisharp.blob.core.windows.net/releases/1.39.7/omnisharp-win-arm64-net6.0-1.39.7.zip",
      "installPath": ".omnisharp/1.39.7-net6.0",
      "platforms": [
        "win32"
      ],
      "architectures": [
        "arm64"
      ],
      "installTestPath": "./.omnisharp/1.39.7-net6.0/OmniSharp.dll",
      "platformId": "win-arm64",
      "isFramework": false,
      "integrity": "4569F777A71C8E63BA09630EFD0DFEB397BE5E4F1528142E09F3005F7BA007FA"
    },
    {
      "id": "OmniSharp",
      "description": "OmniSharp for OSX (Mono / x64)",
      "url": "https://roslynomnisharp.blob.core.windows.net/releases/1.39.7/omnisharp-osx-1.39.7.zip",
      "installPath": ".omnisharp/1.39.7",
      "platforms": [
        "darwin"
      ],
      "architectures": [
        "x86_64",
        "arm64"
      ],
      "binaries": [
        "./mono.osx",
        "./run"
      ],
      "installTestPath": "./.omnisharp/1.39.7/run",
      "platformId": "osx",
      "isFramework": true,
      "integrity": "9137C09D69252ACD5E9B518A725D12660002FC1CDC958A4654AAE3F922540651"
    },
    {
      "id": "OmniSharp",
      "description": "OmniSharp for OSX (.NET 6 / x64)",
      "url": "https://roslynomnisharp.blob.core.windows.net/releases/1.39.7/omnisharp-osx-x64-net6.0-1.39.7.zip",
      "installPath": ".omnisharp/1.39.7-net6.0",
      "platforms": [
        "darwin"
      ],
      "architectures": [
        "x86_64"
      ],
      "installTestPath": "./.omnisharp/1.39.7-net6.0/OmniSharp.dll",
      "platformId": "osx-x64",
      "isFramework": false,
      "integrity": "26F4FA6CD2A6153FD16829FDFCFAE1BB34289E7B96AC833B8BE0A559EFE5656B"
    },
    {
      "id": "OmniSharp",
      "description": "OmniSharp for OSX (.NET 6 / arm64)",
      "url": "https://roslynomnisharp.blob.core.windows.net/releases/1.39.7/omnisharp-osx-arm64-net6.0-1.39.7.zip",
      "installPath": ".omnisharp/1.39.7-net6.0",
      "platforms": [
        "darwin"
      ],
      "architectures": [
        "arm64"
      ],
      "installTestPath": "./.omnisharp/1.39.7-net6.0/OmniSharp.dll",
      "platformId": "osx-arm64",
      "isFramework": false,
      "integrity": "8239FA8712EC0D5CEFFFA3B3DBFA1E788864938FAECDBFA8C9D59F55647BC4B2"
    },
    {
      "id": "OmniSharp",
      "description": "OmniSharp for Linux (Mono / x86)",
      "url": "https://roslynomnisharp.blob.core.windows.net/releases/1.39.7/omnisharp-linux-x86-1.39.7.zip",
      "installPath": ".omnisharp/1.39.7",
      "platforms": [
        "linux"
      ],
      "architectures": [
        "x86",
        "i686"
      ],
      "binaries": [
        "./mono.linux-x86",
        "./run"
      ],
      "installTestPath": "./.omnisharp/1.39.7/run",
      "platformId": "linux-x86",
      "isFramework": true,
      "integrity": "1ABB15DCBA71D16D78D718D4A225A2BD2E7F54805389B7810A72F4091554C906"
    },
    {
      "id": "OmniSharp",
      "description": "OmniSharp for Linux (Mono / x64)",
      "url": "https://roslynomnisharp.blob.core.windows.net/releases/1.39.7/omnisharp-linux-x64-1.39.7.zip",
      "installPath": ".omnisharp/1.39.7",
      "platforms": [
        "linux"
      ],
      "architectures": [
        "x86_64"
      ],
      "binaries": [
        "./mono.linux-x86_64",
        "./run"
      ],
      "installTestPath": "./.omnisharp/1.39.7/run",
      "platformId": "linux-x64",
      "isFramework": true,
      "integrity": "AE83C428FACAB366E18AE02043588F989C79C8FBF49D3FC56A0BC368DFF1CC94"
    },
    {
      "id": "OmniSharp",
      "description": "OmniSharp for Linux (.NET 6 / x64)",
      "url": "https://roslynomnisharp.blob.core.windows.net/releases/1.39.7/omnisharp-linux-x64-net6.0-1.39.7.zip",
      "installPath": ".omnisharp/1.39.7-net6.0",
      "platforms": [
        "linux"
      ],
      "architectures": [
        "x86_64"
      ],
      "installTestPath": "./.omnisharp/1.39.7-net6.0/OmniSharp.dll",
      "platformId": "linux-x64",
      "isFramework": false,
      "integrity": "A5830FA3F9D20546AD791071EBDE3B7A2A8D11FDCD30728DABEE6BB3041C9F7F"
    },
    {
      "id": "OmniSharp",
      "description": "OmniSharp for Linux (Mono / arm64)",
      "url": "https://roslynomnisharp.blob.core.windows.net/releases/1.39.7/omnisharp-linux-arm64-1.39.7.zip",
      "installPath": ".omnisharp/1.39.7",
      "platforms": [
        "linux"
      ],
      "architectures": [
        "arm64"
      ],
      "binaries": [
        "./mono.linux-arm64",
        "./run"
      ],
      "installTestPath": "./.omnisharp/1.39.7/run",
      "platformId": "linux-arm64",
      "isFramework": true,
      "integrity": "479F1E3E1A70B6E3FEAC6324715042025FB93BE8F8355CE0B750A52C1F9960F5"
    },
    {
      "id": "OmniSharp",
      "description": "OmniSharp for Linux (.NET 6 / arm64)",
      "url": "https://roslynomnisharp.blob.core.windows.net/releases/1.39.7/omnisharp-linux-arm64-net6.0-1.39.7.zip",
      "installPath": ".omnisharp/1.39.7-net6.0",
      "platforms": [
        "linux"
      ],
      "architectures": [
        "arm64"
      ],
      "installTestPath": "./.omnisharp/1.39.7-net6.0/OmniSharp.dll",
      "platformId": "linux-arm64",
      "isFramework": false,
      "integrity": "9EFE06FD38A5B78D968B627BFE1276B8193B7EDF659624EACF43F89D8560ADE0"
    },
    {
      "id": "OmniSharp",
      "description": "OmniSharp for Linux musl (.NET 6 / x64)",
      "url": "https://roslynomnisharp.blob.core.windows.net/releases/1.39.7/omnisharp-linux-musl-x64-net6.0-1.39.7.zip",
      "installPath": ".omnisharp/1.39.7-net6.0",
      "platforms": [
        "linux-musl"
      ],
      "architectures": [
        "x86_64"
      ],
      "installTestPath": "./.omnisharp/1.39.7-net6.0/OmniSharp.dll",
      "platformId": "linux-musl-x64",
      "isFramework": false,
      "integrity": "613EE930F72AF3C26514670AAD06B26C88A4D9233C60408ABD323406F4265807"
    },
    {
      "id": "OmniSharp",
      "description": "OmniSharp for Linux musl (.NET 6 / arm64)",
      "url": "https://roslynomnisharp.blob.core.windows.net/releases/1.39.7/omnisharp-linux-musl-arm64-net6.0-1.39.7.zip",
      "installPath": ".omnisharp/1.39.7-net6.0",
      "platforms": [
        "linux-musl"
      ],
      "architectures": [
        "arm64"
      ],
      "installTestPath": "./.omnisharp/1.39.7-net6.0/OmniSharp.dll",
      "platformId": "linux-musl-arm64",
      "isFramework": false,
      "integrity": "9A5A66AA312B99A55BC57E5FC05985C7AD0916B60B9E22B2E4F456AC68929CE4"
    },
    {
      "id": "Debugger",
      "description": ".NET Core Debugger (Windows / x64)",
      "url": "https://vsdebugger.azureedge.net/coreclr-debug-2-0-2/coreclr-debug-win7-x64.zip",
      "installPath": ".debugger/x86_64",
      "platforms": [
        "win32"
      ],
      "architectures": [
        "x86_64",
        "arm64"
      ],
      "installTestPath": "./.debugger/x86_64/vsdbg-ui.exe",
      "integrity": "5DB21D3C7C34E8E4A7029AF48FF9A20E6FBECB689626D559C0FA3C8C92CABAC1"
    },
    {
      "id": "Debugger",
      "description": ".NET Core Debugger (Windows / ARM64)",
      "url": "https://vsdebugger.azureedge.net/coreclr-debug-2-0-2/coreclr-debug-win10-arm64.zip",
      "installPath": ".debugger/arm64",
      "platforms": [
        "win32"
      ],
      "architectures": [
        "arm64"
      ],
      "installTestPath": "./.debugger/arm64/vsdbg-ui.exe",
      "integrity": "A3CFF7D47EF5EEDE664E3011EC3B66221E0F7C24CE11D882EAA03B797B014605"
    },
    {
      "id": "Debugger",
      "description": ".NET Core Debugger (macOS / x64)",
      "url": "https://vsdebugger.azureedge.net/coreclr-debug-2-0-2/coreclr-debug-osx-x64.zip",
      "installPath": ".debugger/x86_64",
      "platforms": [
        "darwin"
      ],
      "architectures": [
        "x86_64",
        "arm64"
      ],
      "binaries": [
        "./vsdbg-ui",
        "./vsdbg"
      ],
      "installTestPath": "./.debugger/x86_64/vsdbg-ui",
      "integrity": "EC2FFB22EC3449F9318CF38049AB394B0E759F8431AB93992A18EF8FF1601D0D"
    },
    {
      "id": "Debugger",
      "description": ".NET Core Debugger (macOS / arm64)",
      "url": "https://vsdebugger.azureedge.net/coreclr-debug-2-0-2/coreclr-debug-osx-arm64.zip",
      "installPath": ".debugger/arm64",
      "platforms": [
        "darwin"
      ],
      "architectures": [
        "arm64"
      ],
      "binaries": [
        "./vsdbg-ui",
        "./vsdbg"
      ],
      "installTestPath": "./.debugger/arm64/vsdbg-ui",
      "integrity": "2EB2AE4DDED16D725B5CF2536885E7D7E923CB42E8FB41AA166F78461B7E8AAE"
    },
    {
      "id": "Debugger",
      "description": ".NET Core Debugger (linux / ARM)",
      "url": "https://vsdebugger.azureedge.net/coreclr-debug-2-0-2/coreclr-debug-linux-arm.zip",
      "installPath": ".debugger",
      "platforms": [
        "linux"
      ],
      "architectures": [
        "arm"
      ],
      "binaries": [
        "./vsdbg-ui",
        "./vsdbg"
      ],
      "installTestPath": "./.debugger/vsdbg-ui",
      "integrity": "9EDC86E00498E06EB82BC7C9B586F7213B22A9A4AE30C3F5A52D773CE7E8FDDA"
    },
    {
      "id": "Debugger",
      "description": ".NET Core Debugger (linux / ARM64)",
      "url": "https://vsdebugger.azureedge.net/coreclr-debug-2-0-2/coreclr-debug-linux-arm64.zip",
      "installPath": ".debugger",
      "platforms": [
        "linux"
      ],
      "architectures": [
        "arm64"
      ],
      "binaries": [
        "./vsdbg-ui",
        "./vsdbg"
      ],
      "installTestPath": "./.debugger/vsdbg-ui",
      "integrity": "F62995DA4AEDCE091AA1AE119BB948F6898EDAFA2EA9F99C9F1B0DD747E8B0C3"
    },
    {
      "id": "Debugger",
      "description": ".NET Core Debugger (linux musl / x64)",
      "url": "https://vsdebugger.azureedge.net/coreclr-debug-2-0-2/coreclr-debug-linux-musl-x64.zip",
      "installPath": ".debugger",
      "platforms": [
        "linux-musl"
      ],
      "architectures": [
        "x86_64"
      ],
      "binaries": [
        "./vsdbg-ui",
        "./vsdbg"
      ],
      "installTestPath": "./.debugger/vsdbg-ui",
      "integrity": "FD711DC673870AF23B33C6C1AB933F5B7A9D943E1D58B6082B051172352141EE"
    },
    {
      "id": "Debugger",
      "description": ".NET Core Debugger (linux musl / ARM64)",
      "url": "https://vsdebugger.azureedge.net/coreclr-debug-2-0-2/coreclr-debug-linux-musl-arm64.zip",
      "installPath": ".debugger",
      "platforms": [
        "linux-musl"
      ],
      "architectures": [
        "arm64"
      ],
      "binaries": [
        "./vsdbg-ui",
        "./vsdbg"
      ],
      "installTestPath": "./.debugger/vsdbg-ui",
      "integrity": "DA5A39BA645BF15374AE1BD87ADA5532C79578BC82451A99E2D67D5CD65008EE"
    },
    {
      "id": "Debugger",
      "description": ".NET Core Debugger (linux / x64)",
      "url": "https://vsdebugger.azureedge.net/coreclr-debug-2-0-2/coreclr-debug-linux-x64.zip",
      "installPath": ".debugger",
      "platforms": [
        "linux"
      ],
      "architectures": [
        "x86_64"
      ],
      "binaries": [
        "./vsdbg-ui",
        "./vsdbg"
      ],
      "installTestPath": "./.debugger/vsdbg-ui",
      "integrity": "CBFBDFF84D6EFECAA4096980DF37BAE3AFA09DAEDA000AB2212F588F28A89B47"
    },
    {
      "id": "Razor",
      "description": "Razor Language Server (Windows / x64)",
      "url": "https://download.visualstudio.microsoft.com/download/pr/51d2bf3c-cb3c-4385-b59f-d4d6c9a96743/3b7fc7c2f06e48d78bec2125adcc41aa/razorlanguageserver-win-x64-7.0.0-preview.23328.2.zip",
      "installPath": ".razor",
      "platforms": [
        "win32"
      ],
      "architectures": [
        "x86_64"
      ]
    },
    {
      "id": "Razor",
      "description": "Razor Language Server (Windows / x86)",
      "url": "https://download.visualstudio.microsoft.com/download/pr/51d2bf3c-cb3c-4385-b59f-d4d6c9a96743/d1b37bd821529147e7ffec08f98be17c/razorlanguageserver-win-x86-7.0.0-preview.23328.2.zip",
      "installPath": ".razor",
      "platforms": [
        "win32"
      ],
      "architectures": [
        "x86"
      ]
    },
    {
      "id": "Razor",
      "description": "Razor Language Server (Windows / ARM64)",
      "url": "https://download.visualstudio.microsoft.com/download/pr/51d2bf3c-cb3c-4385-b59f-d4d6c9a96743/b2aa92ccbdf03761b6783bf123bfbe22/razorlanguageserver-win-arm64-7.0.0-preview.23328.2.zip",
      "installPath": ".razor",
      "platforms": [
        "win32"
      ],
      "architectures": [
        "arm64"
      ]
    },
    {
      "id": "Razor",
      "description": "Razor Language Server (Linux / x64)",
      "url": "https://download.visualstudio.microsoft.com/download/pr/51d2bf3c-cb3c-4385-b59f-d4d6c9a96743/68986857aef04be58efab25ffd338a93/razorlanguageserver-linux-x64-7.0.0-preview.23328.2.zip",
      "installPath": ".razor",
      "platforms": [
        "linux"
      ],
      "architectures": [
        "x86_64"
      ],
      "binaries": [
        "./rzls"
      ]
    },
    {
      "id": "Razor",
      "description": "Razor Language Server (Linux ARM64)",
      "url": "https://download.visualstudio.microsoft.com/download/pr/51d2bf3c-cb3c-4385-b59f-d4d6c9a96743/c74964f4e130b50f9aef47d430c34a97/razorlanguageserver-linux-arm64-7.0.0-preview.23328.2.zip",
      "installPath": ".razor",
      "platforms": [
        "linux"
      ],
      "architectures": [
        "arm64"
      ],
      "binaries": [
        "./rzls"
      ]
    },
    {
      "id": "Razor",
      "description": "Razor Language Server (Linux musl / x64)",
      "url": "https://download.visualstudio.microsoft.com/download/pr/51d2bf3c-cb3c-4385-b59f-d4d6c9a96743/c204acfa0fd9d0e06fbcc3aac3ba846e/razorlanguageserver-linux-musl-x64-7.0.0-preview.23328.2.zip",
      "installPath": ".razor",
      "platforms": [
        "linux-musl"
      ],
      "architectures": [
        "x86_64"
      ],
      "binaries": [
        "./rzls"
      ]
    },
    {
      "id": "Razor",
      "description": "Razor Language Server (Linux musl ARM64)",
      "url": "https://download.visualstudio.microsoft.com/download/pr/51d2bf3c-cb3c-4385-b59f-d4d6c9a96743/7ad5dd2c8780d3e4eaaafb5352a21afa/razorlanguageserver-linux-musl-arm64-7.0.0-preview.23328.2.zip",
      "installPath": ".razor",
      "platforms": [
        "linux-musl"
      ],
      "architectures": [
        "arm64"
      ],
      "binaries": [
        "./rzls"
      ]
    },
    {
      "id": "Razor",
      "description": "Razor Language Server (macOS / x64)",
      "url": "https://download.visualstudio.microsoft.com/download/pr/51d2bf3c-cb3c-4385-b59f-d4d6c9a96743/d7017a3e07d15f057353ab21b8710714/razorlanguageserver-osx-x64-7.0.0-preview.23328.2.zip",
      "installPath": ".razor",
      "platforms": [
        "darwin"
      ],
      "architectures": [
        "x86_64"
      ],
      "binaries": [
        "./rzls"
      ]
    },
    {
      "id": "Razor",
      "description": "Razor Language Server (macOS ARM64)",
      "url": "https://download.visualstudio.microsoft.com/download/pr/51d2bf3c-cb3c-4385-b59f-d4d6c9a96743/a31700a64049f7c770a525662ef74f3c/razorlanguageserver-osx-arm64-7.0.0-preview.23328.2.zip",
      "installPath": ".razor",
      "platforms": [
        "darwin"
      ],
      "architectures": [
        "arm64"
      ],
      "binaries": [
        "./rzls"
      ]
    },
    {
      "id": "RazorOmnisharp",
      "description": "Razor Language Server for OmniSharp (Windows / x64)",
      "url": "https://download.visualstudio.microsoft.com/download/pr/aee63398-023f-48db-bba2-30162c68f0c4/8d42e62ea4051381c219b3e31bc4eced/razorlanguageserver-win-x64-7.0.0-preview.23363.1.zip",
      "installPath": ".razoromnisharp",
      "platforms": [
        "win32"
      ],
      "architectures": [
        "x86_64"
      ]
    },
    {
      "id": "RazorOmnisharp",
      "description": "Razor Language Server for OmniSharp (Windows / x86)",
      "url": "https://download.visualstudio.microsoft.com/download/pr/aee63398-023f-48db-bba2-30162c68f0c4/e440c4f3a4a96334fe177513935fa010/razorlanguageserver-win-x86-7.0.0-preview.23363.1.zip",
      "installPath": ".razoromnisharp",
      "platforms": [
        "win32"
      ],
      "architectures": [
        "x86"
      ]
    },
    {
      "id": "RazorOmnisharp",
      "description": "Razor Language Server for OmniSharp (Windows / ARM64)",
      "url": "https://download.visualstudio.microsoft.com/download/pr/aee63398-023f-48db-bba2-30162c68f0c4/4ef26e45cf32fe8d51c0e7dd21f1fef6/razorlanguageserver-win-arm64-7.0.0-preview.23363.1.zip",
      "installPath": ".razoromnisharp",
      "platforms": [
        "win32"
      ],
      "architectures": [
        "arm64"
      ]
    },
    {
      "id": "RazorOmnisharp",
      "description": "Razor Language Server for OmniSharp (Linux / x64)",
      "url": "https://download.visualstudio.microsoft.com/download/pr/aee63398-023f-48db-bba2-30162c68f0c4/6d4e23a3c7cf0465743950a39515a716/razorlanguageserver-linux-x64-7.0.0-preview.23363.1.zip",
      "installPath": ".razoromnisharp",
      "platforms": [
        "linux"
      ],
      "architectures": [
        "x86_64"
      ],
      "binaries": [
        "./rzls"
      ]
    },
    {
      "id": "RazorOmnisharp",
      "description": "Razor Language Server for OmniSharp (Linux ARM64)",
      "url": "https://download.visualstudio.microsoft.com/download/pr/aee63398-023f-48db-bba2-30162c68f0c4/85deebd44647ebf65724cc291d722283/razorlanguageserver-linux-arm64-7.0.0-preview.23363.1.zip",
      "installPath": ".razoromnisharp",
      "platforms": [
        "linux"
      ],
      "architectures": [
        "arm64"
      ],
      "binaries": [
        "./rzls"
      ]
    },
    {
      "id": "RazorOmnisharp",
      "description": "Razor Language Server for OmniSharp (Linux musl / x64)",
      "url": "https://download.visualstudio.microsoft.com/download/pr/aee63398-023f-48db-bba2-30162c68f0c4/4f0caa94ae182785655efb15eafcef23/razorlanguageserver-linux-musl-x64-7.0.0-preview.23363.1.zip",
      "installPath": ".razoromnisharp",
      "platforms": [
        "linux-musl"
      ],
      "architectures": [
        "x86_64"
      ],
      "binaries": [
        "./rzls"
      ]
    },
    {
      "id": "RazorOmnisharp",
      "description": "Razor Language Server for OmniSharp (Linux musl ARM64)",
      "url": "https://download.visualstudio.microsoft.com/download/pr/aee63398-023f-48db-bba2-30162c68f0c4/0a24828206a6f3b4bc743d058ef88ce7/razorlanguageserver-linux-musl-arm64-7.0.0-preview.23363.1.zip",
      "installPath": ".razoromnisharp",
      "platforms": [
        "linux-musl"
      ],
      "architectures": [
        "arm64"
      ],
      "binaries": [
        "./rzls"
      ]
    },
    {
      "id": "RazorOmnisharp",
      "description": "Razor Language Server for OmniSharp (macOS / x64)",
      "url": "https://download.visualstudio.microsoft.com/download/pr/aee63398-023f-48db-bba2-30162c68f0c4/2afcafaf41082989efcc10405abb9314/razorlanguageserver-osx-x64-7.0.0-preview.23363.1.zip",
      "installPath": ".razoromnisharp",
      "platforms": [
        "darwin"
      ],
      "architectures": [
        "x86_64"
      ],
      "binaries": [
        "./rzls"
      ]
    },
    {
      "id": "RazorOmnisharp",
      "description": "Razor Language Server for OmniSharp (macOS ARM64)",
      "url": "https://download.visualstudio.microsoft.com/download/pr/aee63398-023f-48db-bba2-30162c68f0c4/8bf2ed2f00d481a5987e3eb5165afddd/razorlanguageserver-osx-arm64-7.0.0-preview.23363.1.zip",
      "installPath": ".razoromnisharp",
      "platforms": [
        "darwin"
      ],
      "architectures": [
        "arm64"
      ],
      "binaries": [
        "./rzls"
      ]
    }
  ],
  "engines": {
    "vscode": "^1.73.0"
  },
  "activationEvents": [
    "onDebugInitialConfigurations",
    "onDebugResolve:blazorwasm",
    "onDebugResolve:coreclr",
    "onDebugResolve:clr",
    "onDebugResolve:dotnet",
    "onLanguage:csharp",
    "onLanguage:aspnetcorerazor",
    "onCommand:o.restart",
    "onCommand:o.pickProjectAndStart",
    "onCommand:o.showOutput",
    "onCommand:dotnet.restore.project",
    "onCommand:dotnet.restore.all",
    "onCommand:dotnet.generateAssets",
    "onCommand:dotnet.openSolution",
    "onCommand:csharp.downloadDebugger",
    "onCommand:csharp.listProcess",
    "onCommand:csharp.listRemoteProcess",
    "onCommand:csharp.listRemoteDockerProcess",
    "onCommand:omnisharp.registerLanguageMiddleware",
    "workspaceContains:project.json",
    "workspaceContains:**/*.{csproj,sln,slnf,csx,cake}"
  ],
  "contributes": {
    "themes": [
      {
        "label": "Visual Studio 2019 Dark",
        "uiTheme": "vs-dark",
        "path": "./themes/vs2019_dark.json"
      },
      {
        "label": "Visual Studio 2019 Light",
        "uiTheme": "vs",
        "path": "./themes/vs2019_light.json"
      }
    ],
    "configuration": [
      {
        "title": "OmniSharp",
        "properties": {
          "dotnet.server.useOmnisharp": {
            "type": "boolean",
            "default": false,
            "description": "Switches to use the Omnisharp server for language features when enabled (requires restart). This option will not be honored with C# Dev Kit installed.",
            "order": 0
          },
          "csharp.format.enable": {
            "type": "boolean",
            "default": true,
            "description": "Enable/disable default C# formatter (requires restart)."
          },
          "csharp.suppressDotnetInstallWarning": {
            "type": "boolean",
            "default": false,
            "description": "Suppress the warning that the .NET Core SDK is not on the path."
          },
          "csharp.unitTestDebuggingOptions": {
            "type": "object",
            "description": "Options to use with the debugger when launching for unit test debugging.",
            "default": {},
            "properties": {
              "sourceFileMap": {
                "type": "object",
                "markdownDescription": "Maps build-time paths to local source locations. All instances of build-time path will be replaced with the local source path.\n\nExample:\n\n`{\"<build-path>\":\"<local-source-path>\"}`",
                "additionalProperties": {
                  "type": "string"
                }
              },
              "justMyCode": {
                "type": "boolean",
                "markdownDescription": "Flag to only show user code. This option defaults to `true`.",
                "default": true
              },
              "requireExactSource": {
                "type": "boolean",
                "markdownDescription": "Flag to require current source code to match the pdb. This option defaults to `true`.",
                "default": true
              },
              "enableStepFiltering": {
                "type": "boolean",
                "markdownDescription": "Flag to enable stepping over Properties and Operators. This option defaults to `true`.",
                "default": true
              },
              "logging": {
                "description": "Flags to determine what types of messages should be logged to the output window.",
                "type": "object",
                "required": [],
                "default": {},
                "properties": {
                  "exceptions": {
                    "type": "boolean",
                    "markdownDescription": "Flag to determine whether exception messages should be logged to the output window. This option defaults to `true`.",
                    "default": true
                  },
                  "moduleLoad": {
                    "type": "boolean",
                    "markdownDescription": "Flag to determine whether module load events should be logged to the output window. This option defaults to `true`.",
                    "default": true
                  },
                  "programOutput": {
                    "type": "boolean",
                    "markdownDescription": "Flag to determine whether program output should be logged to the output window when not using an external console. This option defaults to `true`.",
                    "default": true
                  },
                  "engineLogging": {
                    "type": "boolean",
                    "markdownDescription": "Flag to determine whether diagnostic engine logs should be logged to the output window. This option defaults to `false`.",
                    "default": false
                  },
                  "browserStdOut": {
                    "type": "boolean",
                    "markdownDescription": "Flag to determine if stdout text from the launching the web browser should be logged to the output window. This option defaults to `true`.",
                    "default": true
                  },
                  "elapsedTiming": {
                    "type": "boolean",
                    "markdownDescription": "If true, engine logging will include `adapterElapsedTime` and `engineElapsedTime` properties to indicate the amount of time, in microseconds, that a request took. This option defaults to `false`.",
                    "default": false
                  },
                  "threadExit": {
                    "type": "boolean",
                    "markdownDescription": "Controls if a message is logged when a thread in the target process exits. This option defaults to `false`.",
                    "default": false
                  },
                  "processExit": {
                    "type": "boolean",
                    "markdownDescription": "Controls if a message is logged when the target process exits, or debugging is stopped. This option defaults to `true`.",
                    "default": true
                  }
                }
              },
              "suppressJITOptimizations": {
                "type": "boolean",
                "markdownDescription": "If true, when an optimized module (.dll compiled in the Release configuration) loads in the target process, the debugger will ask the Just-In-Time compiler to generate code with optimizations disabled. [More information](https://aka.ms/VSCode-CS-LaunchJson#suppress-jit-optimizations)",
                "default": false
              },
              "symbolOptions": {
                "description": "Options to control how symbols (.pdb files) are found and loaded.",
                "default": {
                  "searchPaths": [],
                  "searchMicrosoftSymbolServer": false,
                  "searchNuGetOrgSymbolServer": false
                },
                "type": "object",
                "properties": {
                  "searchPaths": {
                    "type": "array",
                    "items": {
                      "type": "string"
                    },
                    "description": "Array of symbol server URLs (example: http\u200b://MyExampleSymbolServer) or directories (example: /build/symbols) to search for .pdb files. These directories will be searched in addition to the default locations -- next to the module and the path where the pdb was originally dropped to.",
                    "default": []
                  },
                  "searchMicrosoftSymbolServer": {
                    "type": "boolean",
                    "description": "If 'true' the Microsoft Symbol server (https\u200b://msdl.microsoft.com\u200b/download/symbols) is added to the symbols search path. If unspecified, this option defaults to 'false'.",
                    "default": false
                  },
                  "searchNuGetOrgSymbolServer": {
                    "type": "boolean",
                    "description": "If 'true' the NuGet.org symbol server (https\u200b://symbols.nuget.org\u200b/download/symbols) is added to the symbols search path. If unspecified, this option defaults to 'false'.",
                    "default": false
                  },
                  "cachePath": {
                    "type": "string",
                    "description": "Directory where symbols downloaded from symbol servers should be cached. If unspecified, on Windows the debugger will default to %TEMP%\\SymbolCache, and on Linux and macOS the debugger will default to ~/.dotnet/symbolcache.",
                    "default": ""
                  },
                  "moduleFilter": {
                    "description": "Provides options to control which modules (.dll files) the debugger will attempt to load symbols (.pdb files) for.",
                    "default": {
                      "mode": "loadAllButExcluded",
                      "excludedModules": []
                    },
                    "type": "object",
                    "required": [
                      "mode"
                    ],
                    "properties": {
                      "mode": {
                        "type": "string",
                        "enum": [
                          "loadAllButExcluded",
                          "loadOnlyIncluded"
                        ],
                        "enumDescriptions": [
                          "Load symbols for all modules unless the module is in the 'excludedModules' array.",
                          "Do not attempt to load symbols for ANY module unless it is in the 'includedModules' array, or it is included through the 'includeSymbolsNextToModules' setting."
                        ],
                        "description": "Controls which of the two basic operating modes the module filter operates in.",
                        "default": "loadAllButExcluded"
                      },
                      "excludedModules": {
                        "type": "array",
                        "items": {
                          "type": "string"
                        },
                        "description": "Array of modules that the debugger should NOT load symbols for. Wildcards (example: MyCompany.*.dll) are supported.\n\nThis property is ignored unless 'mode' is set to 'loadAllButExcluded'.",
                        "default": []
                      },
                      "includedModules": {
                        "type": "array",
                        "items": {
                          "type": "string"
                        },
                        "description": "Array of modules that the debugger should load symbols for. Wildcards (example: MyCompany.*.dll) are supported.\n\nThis property is ignored unless 'mode' is set to 'loadOnlyIncluded'.",
                        "default": []
                      },
                      "includeSymbolsNextToModules": {
                        "type": "boolean",
                        "description": "If true, for any module NOT in the 'includedModules' array, the debugger will still check next to the module itself and the launching executable, but it will not check paths on the symbol search list. This option defaults to 'true'.\n\nThis property is ignored unless 'mode' is set to 'loadOnlyIncluded'.",
                        "default": true
                      }
                    }
                  }
                }
              },
              "sourceLinkOptions": {
                "markdownDescription": "Options to control how Source Link connects to web servers. [More information](https://aka.ms/VSCode-CS-LaunchJson#source-link-options)",
                "default": {
                  "*": {
                    "enabled": true
                  }
                },
                "type": "object",
                "additionalItems": {
                  "type": "object",
                  "properties": {
                    "enabled": {
                      "title": "boolean",
                      "markdownDescription": "Is Source Link enabled for this URL? If unspecified, this option defaults to `true`.",
                      "default": "true"
                    }
                  }
                }
              },
              "allowFastEvaluate": {
                "type": "boolean",
                "description": "When true (the default state), the debugger will attempt faster evaluation by simulating execution of simple properties and methods.",
                "default": true
              },
              "targetArchitecture": {
                "type": "string",
                "markdownDescription": "[Only supported in local macOS debugging]\n\nThe architecture of the debuggee. This will automatically be detected unless this parameter is set. Allowed values are `x86_64` or `arm64`.",
                "enum": [
                  "x86_64",
                  "arm64"
                ]
              },
              "type": {
                "type": "string",
                "enum": [
                  "coreclr",
                  "clr"
                ],
                "description": "Type type of code to debug. Can be either 'coreclr' for .NET Core debugging, or 'clr' for Desktop .NET Framework. 'clr' only works on Windows as the Desktop framework is Windows-only.",
                "default": "coreclr"
              },
              "debugServer": {
                "type": "number",
                "description": "For debug extension development only: if a port is specified VS Code tries to connect to a debug adapter running in server mode",
                "default": 4711
              }
            }
          },
          "csharp.suppressDotnetRestoreNotification": {
            "type": "boolean",
            "default": false,
            "description": "Suppress the notification window to perform a 'dotnet restore' when dependencies can't be resolved."
          },
          "csharp.suppressProjectJsonWarning": {
            "type": "boolean",
            "default": false,
            "description": "Suppress the warning that project.json is no longer a supported project format for .NET Core applications"
          },
          "csharp.suppressBuildAssetsNotification": {
            "type": "boolean",
            "default": false,
            "description": "Suppress the notification window to add missing assets to build or debug the application."
          },
          "csharp.suppressHiddenDiagnostics": {
            "type": "boolean",
            "default": true,
            "description": "Suppress 'hidden' diagnostics (such as 'unnecessary using directives') from appearing in the editor or the Problems pane."
          },
          "csharp.referencesCodeLens.filteredSymbols": {
            "type": "array",
            "items": {
              "type": "string"
            },
            "default": [],
            "description": "Array of custom symbol names for which CodeLens should be disabled."
          },
          "csharp.maxProjectFileCountForDiagnosticAnalysis": {
            "type": "number",
            "default": 1000,
            "description": "Specifies the maximum number of files for which diagnostics are reported for the whole workspace. If this limit is exceeded, diagnostics will be shown for currently opened files only. Specify 0 or less to disable the limit completely."
          },
          "csharp.semanticHighlighting.enabled": {
            "type": "boolean",
            "default": true,
            "description": "Enable/disable Semantic Highlighting for C# files (Razor files currently unsupported). Defaults to false. Close open files for changes to take effect.",
            "scope": "window"
          },
          "csharp.showOmnisharpLogOnError": {
            "type": "boolean",
            "default": true,
            "description": "Shows the OmniSharp log in the Output pane when OmniSharp reports an error."
          },
          "omnisharp.useModernNet": {
            "type": "boolean",
            "default": true,
            "scope": "window",
            "title": "Use .NET 6 build of OmniSharp",
            "description": "Use OmniSharp build for .NET 6. This version _does not_ support non-SDK-style .NET Framework projects, including Unity. SDK-style Framework, .NET Core, and .NET 5+ projects should see significant performance improvements."
          },
          "omnisharp.sdkPath": {
            "type": "string",
            "scope": "window",
            "description": "Specifies the path to a .NET SDK installation to use for project loading instead of the highest version installed. Applies when \"useModernNet\" is set to true. Example: /home/username/dotnet/sdks/6.0.300."
          },
          "omnisharp.sdkVersion": {
            "type": "string",
            "scope": "window",
            "description": "Specifies the version of the .NET SDK to use for project loading instead of the highest version installed. Applies when \"useModernNet\" is set to true. Example: 6.0.300."
          },
          "omnisharp.sdkIncludePrereleases": {
            "type": "boolean",
            "scope": "window",
            "default": true,
            "description": "Specifies whether to include preview versions of the .NET SDK when determining which version to use for project loading. Applies when \"useModernNet\" is set to true."
          },
          "omnisharp.monoPath": {
            "type": "string",
            "scope": "machine",
            "description": "Specifies the path to a mono installation to use when \"useModernNet\" is set to false, instead of the default system one. Example: \"/Library/Frameworks/Mono.framework/Versions/Current\""
          },
          "omnisharp.loggingLevel": {
            "type": "string",
            "default": "information",
            "enum": [
              "trace",
              "debug",
              "information",
              "warning",
              "error",
              "critical"
            ],
            "description": "Specifies the level of logging output from the OmniSharp server."
          },
          "omnisharp.autoStart": {
            "type": "boolean",
            "default": true,
            "description": "Specifies whether the OmniSharp server will be automatically started or not. If false, OmniSharp can be started with the 'Restart OmniSharp' command"
          },
          "omnisharp.projectFilesExcludePattern": {
            "type": "string",
            "default": "**/node_modules/**,**/.git/**,**/bower_components/**",
            "description": "The exclude pattern used by OmniSharp to find all project files."
          },
          "omnisharp.projectLoadTimeout": {
            "type": "number",
            "default": 60,
            "description": "The time Visual Studio Code will wait for the OmniSharp server to start. Time is expressed in seconds."
          },
          "omnisharp.maxProjectResults": {
            "type": "number",
            "default": 250,
            "description": "The maximum number of projects to be shown in the 'Select Project' dropdown (maximum 250)."
          },
          "omnisharp.useEditorFormattingSettings": {
            "type": "boolean",
            "default": true,
            "description": "Specifes whether OmniSharp should use VS Code editor settings for C# code formatting (use of tabs, indentation size)."
          },
          "omnisharp.minFindSymbolsFilterLength": {
            "type": "number",
            "default": 0,
            "description": "The minimum number of characters to enter before 'Go to Symbol in Workspace' operation shows any results."
          },
          "omnisharp.maxFindSymbolsItems": {
            "type": "number",
            "default": 1000,
            "description": "The maximum number of items that 'Go to Symbol in Workspace' operation can show. The limit is applied only when a positive number is specified here."
          },
          "omnisharp.disableMSBuildDiagnosticWarning": {
            "type": "boolean",
            "default": false,
            "description": "Specifies whether notifications should be shown if OmniSharp encounters warnings or errors loading a project. Note that these warnings/errors are always emitted to the OmniSharp log"
          },
          "omnisharp.enableMsBuildLoadProjectsOnDemand": {
            "type": "boolean",
            "default": false,
            "description": "If true, MSBuild project system will only load projects for files that were opened in the editor. This setting is useful for big C# codebases and allows for faster initialization of code navigation features only for projects that are relevant to code that is being edited. With this setting enabled OmniSharp may load fewer projects and may thus display incomplete reference lists for symbols."
          },
          "omnisharp.enableRoslynAnalyzers": {
            "type": "boolean",
            "default": false,
            "description": "Enables support for roslyn analyzers, code fixes and rulesets."
          },
          "omnisharp.enableEditorConfigSupport": {
            "type": "boolean",
            "default": true,
            "description": "Enables support for reading code style, naming convention and analyzer settings from .editorconfig."
          },
          "omnisharp.enableDecompilationSupport": {
            "type": "boolean",
            "default": false,
            "scope": "machine",
            "description": "Enables support for decompiling external references instead of viewing metadata."
          },
          "omnisharp.enableLspDriver": {
            "type": "boolean",
            "default": false,
            "description": "Enables support for the experimental language protocol based engine (requires reload to setup bindings correctly)"
          },
          "omnisharp.organizeImportsOnFormat": {
            "type": "boolean",
            "default": false,
            "description": "Specifies whether 'using' directives should be grouped and sorted during document formatting."
          },
          "omnisharp.enableAsyncCompletion": {
            "type": "boolean",
            "default": false,
            "description": "(EXPERIMENTAL) Enables support for resolving completion edits asynchronously. This can speed up time to show the completion list, particularly override and partial method completion lists, at the cost of slight delays after inserting a completion item. Most completion items will have no noticeable impact with this feature, but typing immediately after inserting an override or partial method completion, before the insert is completed, can have unpredictable results."
          },
          "omnisharp.analyzeOpenDocumentsOnly": {
            "type": "boolean",
            "default": false,
            "description": "Only run analyzers against open files when 'enableRoslynAnalyzers' is true"
          },
          "omnisharp.testRunSettings": {
            "type": "string",
            "description": "Path to the .runsettings file which should be used when running unit tests."
          },
          "omnisharp.dotNetCliPaths": {
            "type": "array",
            "items": {
              "type": "string"
            },
            "description": "Paths to a local download of the .NET CLI to use for running any user code.",
            "uniqueItems": true
          },
          "razor.plugin.path": {
            "type": "string",
            "scope": "machine",
            "description": "Overrides the path to the Razor plugin dll."
          },
          "razor.devmode": {
            "type": "boolean",
            "default": false,
            "description": "Forces the omnisharp-vscode extension to run in a mode that enables local Razor.VSCode deving."
          },
          "razor.format.enable": {
            "type": "boolean",
            "scope": "window",
            "default": true,
            "description": "Enable/disable default Razor formatter."
          }
        }
      },
      {
        "title": "C#",
        "properties": {
          "dotnet.defaultSolution": {
            "type": "string",
            "description": "%configuration.dotnet.defaultSolution.description%",
            "order": 0
          },
          "dotnet.dotnetPath": {
            "type": "string",
            "scope": "machine-overridable",
            "description": "Specified the path to a dotnet installation to use instead of the default system one. This only influences the dotnet installation to use for hosting the language server itself. Example: \"/home/username/mycustomdotnetdirectory\"."
          },
          "dotnet.server.path": {
            "type": "string",
            "scope": "machine-overridable",
            "description": "Specifies the absolute path to the server (LSP or O#) executable. When left empty the version pinned to the C# Extension is used."
          },
          "dotnet.server.waitForDebugger": {
            "type": "boolean",
            "scope": "machine-overridable",
            "default": false,
            "description": "Passes the --debug flag when launching the server to allow a debugger to be attached."
          },
          "dotnet.server.trace": {
            "scope": "window",
            "type": "string",
            "enum": [
              "Trace",
              "Debug",
              "Information",
              "Warning",
              "Error",
              "Critical",
              "None"
            ],
            "default": "Information",
            "description": "Sets the logging level for the language server"
          },
          "dotnet.server.extensionPaths": {
            "scope": "machine-overridable",
            "type": [
              "array",
              null
            ],
            "items": {
              "type": "string"
            },
            "default": null,
            "description": "Override for path to langauge server --extension arguments."
          },
          "dotnet.implementType.insertionBehavior": {
            "type": "string",
            "enum": [
              "withOtherMembersOfTheSameKind",
              "atTheEnd"
            ],
            "default": "withOtherMembersOfTheSameKind",
            "enumDescriptions": [
              "Place them with other members of the same kind.",
              "Place them at the end."
            ],
            "description": "The insertion location of properties, events, and methods When implement interface or abstract class.",
            "order": 10
          },
          "dotnet.implementType.propertyGenerationBehavior": {
            "type": "string",
            "enum": [
              "preferThrowingProperties",
              "preferAutoProperties"
            ],
            "default": "preferThrowingProperties",
            "enumDescriptions": [
              "Prefer throwing properties.",
              "Prefer auto properties."
            ],
            "description": "Generation behavior of properties when implement interface or abstract class.",
            "order": 10
          },
          "dotnet.codeLens.enableReferencesCodeLens": {
            "type": "boolean",
            "default": true,
            "description": "Specifies whether the references CodeLens should be shown."
          },
          "dotnet.codeLens.enableTestsCodeLens": {
            "type": "boolean",
            "default": true,
            "description": "Specifies whether the run and debug test CodeLens should be shown."
          },
          "dotnet.completion.showCompletionItemsFromUnimportedNamespaces": {
            "type": "boolean",
            "default": true,
            "description": "Enables support for showing unimported types and unimported extension methods in completion lists. When committed, the appropriate using directive will be added at the top of the current file.",
            "order": 20
          },
          "dotnet.completion.showNameCompletionSuggestions": {
            "type": "boolean",
            "default": "true",
            "description": "Perform automatic object name completion for the members that you have recently selected.",
            "order": 20
          },
          "dotnet.completion.provideRegexCompletions": {
            "type": "boolean",
            "default": "true",
            "description": "Show regular expressions in completion list.",
            "order": 20
          },
          "dotnet.backgroundAnalysis.analyzerDiagnosticsScope": {
            "type": "string",
            "enum": [
              "openFiles",
              "fullSolution",
              "none"
            ],
            "default": "openFiles",
            "enumDescriptions": [
              "Open documents",
              "Entire solution",
              "None"
            ],
            "description": "Run background code analysis for:",
            "order": 30
          },
          "dotnet.backgroundAnalysis.compilerDiagnosticsScope": {
            "type": "string",
            "enum": [
              "openFiles",
              "fullSolution",
              "none"
            ],
            "default": "openFiles",
            "enumDescriptions": [
              "Open documents",
              "Entire solution",
              "None"
            ],
            "description": "Show compiler errors and warnings for:",
            "order": 30
          },
          "dotnet.highlighting.highlightRelatedRegexComponents": {
            "type": "boolean",
            "default": "true",
            "description": "Highlight related regular expression components under cursor.",
            "order": 40
          },
          "dotnet.highlighting.highlightRelatedJsonComponents": {
            "type": "boolean",
            "default": "true",
            "description": "Highlight related JSON components under cursor.",
            "order": 40
          },
          "csharp.inlayHints.enableInlayHintsForImplicitObjectCreation": {
            "type": "boolean",
            "default": false,
            "description": "Show hints for implicit object creation",
            "order": 50
          },
          "csharp.inlayHints.enableInlayHintsForImplicitVariableTypes": {
            "type": "boolean",
            "default": false,
            "description": "Show hints for variables with inferred types",
            "order": 50
          },
          "csharp.inlayHints.enableInlayHintsForLambdaParameterTypes": {
            "type": "boolean",
            "default": false,
            "description": "Show hints for lambda parameter types",
            "order": 50
          },
          "csharp.inlayHints.enableInlayHintsForTypes": {
            "type": "boolean",
            "default": false,
            "description": "Display inline type hints",
            "order": 50
          },
          "dotnet.inlayHints.enableInlayHintsForIndexerParameters": {
            "type": "boolean",
            "default": false,
            "description": "Show hints for indexers",
            "order": 50
          },
          "dotnet.inlayHints.enableInlayHintsForLiteralParameters": {
            "type": "boolean",
            "default": false,
            "description": "Show hints for literals",
            "order": 50
          },
          "dotnet.inlayHints.enableInlayHintsForObjectCreationParameters": {
            "type": "boolean",
            "default": false,
            "description": "Show hints for 'new' expressions",
            "order": 50
          },
          "dotnet.inlayHints.enableInlayHintsForOtherParameters": {
            "type": "boolean",
            "default": false,
            "description": "Show hints for everything else",
            "order": 50
          },
          "dotnet.inlayHints.enableInlayHintsForParameters": {
            "type": "boolean",
            "default": false,
            "description": "Display inline parameter name hints",
            "order": 50
          },
          "dotnet.inlayHints.suppressInlayHintsForParametersThatDifferOnlyBySuffix": {
            "type": "boolean",
            "default": false,
            "description": "Suppress hints when parameter names differ only by suffix",
            "order": 50
          },
          "dotnet.inlayHints.suppressInlayHintsForParametersThatMatchArgumentName": {
            "type": "boolean",
            "default": false,
            "description": "Suppress hints when argument matches parameter name",
            "order": 50
          },
          "dotnet.inlayHints.suppressInlayHintsForParametersThatMatchMethodIntent": {
            "type": "boolean",
            "default": false,
            "description": "Suppress hints when parameter name matches the method's intent",
            "order": 50
          },
          "dotnet.navigation.navigateToDecompiledSources": {
            "type": "boolean",
            "default": "true",
            "description": "Enable navigation to decomplied sources.",
            "order": 60
          },
          "dotnet.quickInfo.showRemarksInQuickInfo": {
            "type": "boolean",
            "default": "true",
            "description": "Show remarks information when display symbol.",
            "order": 70
          },
          "dotnet.symbolSearch.searchReferenceAssemblies": {
            "type": "boolean",
            "default": true,
            "description": "Search symbols in reference assemblies. It affects features requires symbol searching, such as add imports.",
            "order": 80
          },
          "razor.languageServer.directory": {
            "type": "string",
            "scope": "machine-overridable",
            "description": "Overrides the path to the Razor Language Server directory.",
            "order": 90
          },
          "razor.languageServer.debug": {
            "type": "boolean",
            "scope": "machine-overridable",
            "default": false,
            "description": "Specifies whether to wait for debug attach when launching the language server.",
            "order": 90
          },
          "razor.trace": {
            "type": "string",
            "default": "Off",
            "enum": [
              "Off",
              "Messages",
              "Verbose"
            ],
            "enumDescriptions": [
              "Does not log messages from the Razor extension",
              "Logs only some messages from the Razor extension",
              "Logs all messages from the Razor extension"
            ],
            "description": "Specifies whether to output all messages [Verbose], some messages [Messages] or not at all [Off].",
            "order": 90
          },
          "csharp.debug.stopAtEntry": {
            "type": "boolean",
            "markdownDescription": "If true, the debugger should stop at the entry point of the target. This option defaults to `false`.",
            "default": false
          },
          "csharp.debug.console": {
            "type": "string",
            "enum": [
              "internalConsole",
              "integratedTerminal",
              "externalTerminal"
            ],
            "enumDescriptions": [
              "Output to the VS Code Debug Console. This doesn't support reading console input (ex:Console.ReadLine).",
              "VS Code's integrated terminal.",
              "External terminal that can be configured via user settings."
            ],
            "markdownDescription": "**Note:** _This option is only used for the 'dotnet' debug configuration type_.\n\nWhen launching console projects, indicates which console the target program should be launched into.",
            "default": "internalConsole"
          },
          "csharp.debug.sourceFileMap": {
            "type": "object",
            "markdownDescription": "Maps build-time paths to local source locations. All instances of build-time path will be replaced with the local source path.\n\nExample:\n\n`{\"<build-path>\":\"<local-source-path>\"}`",
            "additionalProperties": {
              "type": "string"
            },
            "default": {}
          },
          "csharp.debug.justMyCode": {
            "type": "boolean",
            "markdownDescription": "When enabled (the default), the debugger only displays and steps into user code (\"My Code\"), ignoring system code and other code that is optimized or that does not have debugging symbols. [More information](https://aka.ms/VSCode-CS-LaunchJson#just-my-code)",
            "default": true
          },
          "csharp.debug.requireExactSource": {
            "type": "boolean",
            "markdownDescription": "Flag to require current source code to match the pdb. This option defaults to `true`.",
            "default": true
          },
          "csharp.debug.enableStepFiltering": {
            "type": "boolean",
            "markdownDescription": "Flag to enable stepping over Properties and Operators. This option defaults to `true`.",
            "default": true
          },
          "csharp.debug.logging.exceptions": {
            "type": "boolean",
            "markdownDescription": "Flag to determine whether exception messages should be logged to the output window. This option defaults to `true`.",
            "default": true
          },
          "csharp.debug.logging.moduleLoad": {
            "type": "boolean",
            "markdownDescription": "Flag to determine whether module load events should be logged to the output window. This option defaults to `true`.",
            "default": true
          },
          "csharp.debug.logging.programOutput": {
            "type": "boolean",
            "markdownDescription": "Flag to determine whether program output should be logged to the output window when not using an external console. This option defaults to `true`.",
            "default": true
          },
          "csharp.debug.logging.engineLogging": {
            "type": "boolean",
            "markdownDescription": "Flag to determine whether diagnostic engine logs should be logged to the output window. This option defaults to `false`.",
            "default": false
          },
          "csharp.debug.logging.browserStdOut": {
            "type": "boolean",
            "markdownDescription": "Flag to determine if stdout text from the launching the web browser should be logged to the output window. This option defaults to `true`.",
            "default": true
          },
          "csharp.debug.logging.elapsedTiming": {
            "type": "boolean",
            "markdownDescription": "If true, engine logging will include `adapterElapsedTime` and `engineElapsedTime` properties to indicate the amount of time, in microseconds, that a request took. This option defaults to `false`.",
            "default": false
          },
          "csharp.debug.logging.threadExit": {
            "type": "boolean",
            "markdownDescription": "Controls if a message is logged when a thread in the target process exits. This option defaults to `false`.",
            "default": false
          },
          "csharp.debug.logging.processExit": {
            "type": "boolean",
            "markdownDescription": "Controls if a message is logged when the target process exits, or debugging is stopped. This option defaults to `true`.",
            "default": true
          },
          "csharp.debug.suppressJITOptimizations": {
            "type": "boolean",
            "markdownDescription": "If true, when an optimized module (.dll compiled in the Release configuration) loads in the target process, the debugger will ask the Just-In-Time compiler to generate code with optimizations disabled. [More information](https://aka.ms/VSCode-CS-LaunchJson#suppress-jit-optimizations)",
            "default": false
          },
          "csharp.debug.symbolOptions.searchPaths": {
            "type": "array",
            "items": {
              "type": "string"
            },
            "description": "Array of symbol server URLs (example: http\u200b://MyExampleSymbolServer) or directories (example: /build/symbols) to search for .pdb files. These directories will be searched in addition to the default locations -- next to the module and the path where the pdb was originally dropped to.",
            "default": []
          },
          "csharp.debug.symbolOptions.searchMicrosoftSymbolServer": {
            "type": "boolean",
            "description": "If 'true' the Microsoft Symbol server (https\u200b://msdl.microsoft.com\u200b/download/symbols) is added to the symbols search path. If unspecified, this option defaults to 'false'.",
            "default": false
          },
          "csharp.debug.symbolOptions.searchNuGetOrgSymbolServer": {
            "type": "boolean",
            "description": "If 'true' the NuGet.org symbol server (https\u200b://symbols.nuget.org\u200b/download/symbols) is added to the symbols search path. If unspecified, this option defaults to 'false'.",
            "default": false
          },
          "csharp.debug.symbolOptions.cachePath": {
            "type": "string",
            "description": "Directory where symbols downloaded from symbol servers should be cached. If unspecified, on Windows the debugger will default to %TEMP%\\SymbolCache, and on Linux and macOS the debugger will default to ~/.dotnet/symbolcache.",
            "default": ""
          },
          "csharp.debug.symbolOptions.moduleFilter.mode": {
            "type": "string",
            "enum": [
              "loadAllButExcluded",
              "loadOnlyIncluded"
            ],
            "enumDescriptions": [
              "Load symbols for all modules unless the module is in the 'excludedModules' array.",
              "Do not attempt to load symbols for ANY module unless it is in the 'includedModules' array, or it is included through the 'includeSymbolsNextToModules' setting."
            ],
            "description": "Controls which of the two basic operating modes the module filter operates in.",
            "default": "loadAllButExcluded"
          },
          "csharp.debug.symbolOptions.moduleFilter.excludedModules": {
            "type": "array",
            "items": {
              "type": "string"
            },
            "description": "Array of modules that the debugger should NOT load symbols for. Wildcards (example: MyCompany.*.dll) are supported.\n\nThis property is ignored unless 'mode' is set to 'loadAllButExcluded'.",
            "default": []
          },
          "csharp.debug.symbolOptions.moduleFilter.includedModules": {
            "type": "array",
            "items": {
              "type": "string"
            },
            "description": "Array of modules that the debugger should load symbols for. Wildcards (example: MyCompany.*.dll) are supported.\n\nThis property is ignored unless 'mode' is set to 'loadOnlyIncluded'.",
            "default": []
          },
          "csharp.debug.symbolOptions.moduleFilter.includeSymbolsNextToModules": {
            "type": "boolean",
            "description": "If true, for any module NOT in the 'includedModules' array, the debugger will still check next to the module itself and the launching executable, but it will not check paths on the symbol search list. This option defaults to 'true'.\n\nThis property is ignored unless 'mode' is set to 'loadOnlyIncluded'.",
            "default": true
          },
          "csharp.debug.allowFastEvaluate": {
            "type": "boolean",
            "description": "When true (the default state), the debugger will attempt faster evaluation by simulating execution of simple properties and methods.",
            "default": true
          }
        }
      }
    ],
    "jsonValidation": [
      {
        "fileMatch": [
          "appsettings.json",
          "appsettings.*.json"
        ],
        "url": "https://json.schemastore.org/appsettings"
      },
      {
        "fileMatch": "project.json",
        "url": "http://json.schemastore.org/project"
      },
      {
        "fileMatch": "omnisharp.json",
        "url": "http://json.schemastore.org/omnisharp"
      },
      {
        "fileMatch": "global.json",
        "url": "http://json.schemastore.org/global"
      },
      {
        "fileMatch": "launchSettings.json",
        "url": "https://json.schemastore.org/launchsettings.json"
      }
    ],
    "commands": [
      {
        "command": "o.restart",
        "title": "Restart OmniSharp",
        "category": "OmniSharp",
        "enablement": "config.dotnet.server.useOmnisharp"
      },
      {
        "command": "o.pickProjectAndStart",
        "title": "Select Project",
        "category": "OmniSharp",
        "enablement": "config.dotnet.server.useOmnisharp"
      },
      {
        "command": "dotnet.openSolution",
        "title": "Open Solution",
        "category": ".NET",
        "enablement": "!config.dotnet.server.useOmnisharp && dotnet.server.activatedStandalone"
      },
      {
        "command": "o.fixAll.solution",
        "title": "Fix all occurrences of a code issue within solution",
        "category": "OmniSharp",
        "enablement": "config.dotnet.server.useOmnisharp"
      },
      {
        "command": "o.fixAll.project",
        "title": "Fix all occurrences of a code issue within project",
        "category": "OmniSharp",
        "enablement": "config.dotnet.server.useOmnisharp"
      },
      {
        "command": "o.fixAll.document",
        "title": "Fix all occurrences of a code issue within document",
        "category": "OmniSharp",
        "enablement": "config.dotnet.server.useOmnisharp"
      },
      {
        "command": "o.reanalyze.allProjects",
        "title": "Analyze all projects",
        "category": "OmniSharp",
        "enablement": "config.dotnet.server.useOmnisharp"
      },
      {
        "command": "o.reanalyze.currentProject",
        "title": "Analyze current project",
        "category": "OmniSharp",
        "enablement": "config.dotnet.server.useOmnisharp"
      },
      {
        "command": "dotnet.generateAssets",
        "title": "Generate Assets for Build and Debug",
        "category": ".NET"
      },
      {
        "command": "dotnet.restore.project",
        "title": "Restore Project",
        "category": ".NET",
        "enablement": "config.dotnet.server.useOmnisharp"
      },
      {
        "command": "dotnet.restore.all",
        "title": "Restore All Projects",
        "category": ".NET",
        "enablement": "config.dotnet.server.useOmnisharp"
      },
      {
        "command": "csharp.downloadDebugger",
        "title": "Download .NET Core Debugger",
        "category": "Debug"
      },
      {
        "command": "csharp.listProcess",
        "title": "List process for attach",
        "category": "CSharp"
      },
      {
        "command": "csharp.listRemoteProcess",
        "title": "List processes on remote connection for attach",
        "category": "CSharp"
      },
      {
        "command": "csharp.listRemoteDockerProcess",
        "title": "List processes on Docker connection",
        "category": "CSharp"
      },
      {
        "command": "csharp.attachToProcess",
        "title": "Attach to a .NET 5+ or .NET Core process",
        "category": "Debug"
      },
      {
        "command": "csharp.reportIssue",
        "title": "Report an issue",
        "category": "CSharp"
      },
      {
        "command": "csharp.showDecompilationTerms",
        "title": "Show the decompiler terms agreement",
        "category": "CSharp",
        "enablement": "config.dotnet.server.useOmnisharp"
      },
      {
        "command": "extension.showRazorCSharpWindow",
        "title": "Show Razor CSharp",
        "category": "Razor"
      },
      {
        "command": "extension.showRazorHtmlWindow",
        "title": "Show Razor Html",
        "category": "Razor"
      },
      {
        "command": "razor.reportIssue",
        "title": "Report a Razor issue",
        "category": "Razor"
      },
      {
        "command": "dotnet.test.runTestsInContext",
        "title": "Run Tests in Context",
        "category": ".NET",
        "enablement": "dotnet.server.activatedStandalone"
      },
      {
        "command": "dotnet.test.debugTestsInContext",
        "title": "Debug Tests in Context",
        "category": ".NET",
        "enablement": "dotnet.server.activatedStandalone"
      },
      {
        "command": "dotnet.restartServer",
        "title": "Restart Language Server",
        "category": ".NET",
        "enablement": "!config.dotnet.server.useOmnisharp"
      }
    ],
    "keybindings": [
      {
        "command": "o.showOutput",
        "key": "Ctrl+Shift+F9",
        "mac": "Cmd+Shift+F9"
      }
    ],
    "snippets": [
      {
        "language": "csharp",
        "path": "./snippets/csharp.json"
      }
    ],
    "breakpoints": [
      {
        "language": "csharp"
      },
      {
        "language": "razor"
      },
      {
        "language": "qsharp"
      },
      {
        "language": "aspnetcorerazor"
      }
    ],
    "debuggers": [
      {
        "type": "coreclr",
        "label": ".NET 5+ and .NET Core",
        "languages": [
          "csharp",
          "razor",
          "qsharp",
          "aspnetcorerazor"
        ],
        "variables": {
          "pickProcess": "csharp.listProcess",
          "pickRemoteProcess": "csharp.listRemoteProcess",
          "pickRemoteDockerProcess": "csharp.listRemoteDockerProcess"
        },
        "aiKey": "AIF-d9b70cd4-b9f9-4d70-929b-a071c400b217",
        "configurationAttributes": {
          "launch": {
            "type": "object",
            "required": [
              "program"
            ],
            "properties": {
              "program": {
                "type": "string",
                "markdownDescription": "Path to the application dll or .NET Core host executable to launch.\nThis property normally takes the form: `${workspaceFolder}/bin/Debug/(target-framework)/(project-name.dll)`\n\nExample: `${workspaceFolder}/bin/Debug/netcoreapp1.1/MyProject.dll`\n\nWhere:\n`(target-framework)` is the framework that the debugged project is being built for. This is normally found in the project file as the `TargetFramework` property.\n\n`(project-name.dll)` is the name of debugged project's build output dll. This is normally the same as the project file name but with a '.dll' extension.",
                "default": "${workspaceFolder}/bin/Debug/<insert-target-framework-here>/<insert-project-name-here>.dll"
              },
              "cwd": {
                "type": "string",
                "description": "Path to the working directory of the program being debugged. Default is the current workspace.",
                "default": "${workspaceFolder}"
              },
              "args": {
                "anyOf": [
                  {
                    "type": "array",
                    "description": "Command line arguments passed to the program.",
                    "items": {
                      "type": "string"
                    },
                    "default": []
                  },
                  {
                    "type": "string",
                    "description": "Stringified version of command line arguments passed to the program.",
                    "default": ""
                  }
                ]
              },
              "stopAtEntry": {
                "type": "boolean",
                "markdownDescription": "If true, the debugger should stop at the entry point of the target. This option defaults to `false`.",
                "default": false
              },
              "launchBrowser": {
                "description": "Describes options to launch a web browser as part of launch",
                "default": {
                  "enabled": true
                },
                "type": "object",
                "required": [
                  "enabled"
                ],
                "properties": {
                  "enabled": {
                    "type": "boolean",
                    "description": "Whether web browser launch is enabled. This option defaults to `true`.",
                    "default": true
                  },
                  "args": {
                    "type": "string",
                    "description": "The arguments to pass to the command to open the browser. This is used only if the platform-specific element (`osx`, `linux` or `windows`) doesn't specify a value for `args`. Use ${auto-detect-url} to automatically use the address the server is listening to.",
                    "default": "${auto-detect-url}"
                  },
                  "osx": {
                    "description": "OSX-specific web launch configuration options. By default, this will start the browser using `open`.",
                    "default": {
                      "command": "open",
                      "args": "${auto-detect-url}"
                    },
                    "type": "object",
                    "required": [
                      "command"
                    ],
                    "properties": {
                      "command": {
                        "type": "string",
                        "description": "The executable which will start the web browser.",
                        "default": "open"
                      },
                      "args": {
                        "type": "string",
                        "description": "The arguments to pass to the command to open the browser. Use ${auto-detect-url} to automatically use the address the server is listening to.",
                        "default": "${auto-detect-url}"
                      }
                    }
                  },
                  "linux": {
                    "description": "Linux-specific web launch configuration options. By default, this will start the browser using `xdg-open`.",
                    "default": {
                      "command": "xdg-open",
                      "args": "${auto-detect-url}"
                    },
                    "type": "object",
                    "required": [
                      "command"
                    ],
                    "properties": {
                      "command": {
                        "type": "string",
                        "description": "The executable which will start the web browser.",
                        "default": "xdg-open"
                      },
                      "args": {
                        "type": "string",
                        "description": "The arguments to pass to the command to open the browser. Use ${auto-detect-url} to automatically use the address the server is listening to.",
                        "default": "${auto-detect-url}"
                      }
                    }
                  },
                  "windows": {
                    "description": "Windows-specific web launch configuration options. By default, this will start the browser using `cmd /c start`.",
                    "default": {
                      "command": "cmd.exe",
                      "args": "/C start ${auto-detect-url}"
                    },
                    "type": "object",
                    "required": [
                      "command"
                    ],
                    "properties": {
                      "command": {
                        "type": "string",
                        "description": "The executable which will start the web browser.",
                        "default": "cmd.exe"
                      },
                      "args": {
                        "type": "string",
                        "description": "The arguments to pass to the command to open the browser. Use ${auto-detect-url} to automatically use the address the server is listening to.",
                        "default": "/C start ${auto-detect-url}"
                      }
                    }
                  }
                }
              },
              "env": {
                "type": "object",
                "additionalProperties": {
                  "type": "string"
                },
                "description": "Environment variables passed to the program.",
                "default": {}
              },
              "envFile": {
                "type": "string",
                "markdownDescription": "Environment variables passed to the program by a file. E.g. `${workspaceFolder}/.env`",
                "default": "${workspaceFolder}/.env"
              },
              "console": {
                "type": "string",
                "enum": [
                  "internalConsole",
                  "integratedTerminal",
                  "externalTerminal"
                ],
                "enumDescriptions": [
                  "Output to the VS Code Debug Console. This doesn't support reading console input (ex:Console.ReadLine).",
                  "VS Code's integrated terminal.",
                  "External terminal that can be configured via user settings."
                ],
                "markdownDescription": "When launching console projects, indicates which console the target program should be launched into.",
                "settingsDescription": "**Note:** _This option is only used for the 'dotnet' debug configuration type_.\n\nWhen launching console projects, indicates which console the target program should be launched into.",
                "default": "internalConsole"
              },
              "externalConsole": {
                "type": "boolean",
                "markdownDescription": "Attribute `externalConsole` is deprecated, use `console` instead. This option defaults to `false`.",
                "default": false
              },
              "launchSettingsFilePath": {
                "type": "string",
                "markdownDescription": "The path to a launchSettings.json file. If this isn't set, the debugger will search in `{cwd}/Properties/launchSettings.json`.",
                "default": "${workspaceFolder}/Properties/launchSettings.json"
              },
              "launchSettingsProfile": {
                "anyOf": [
                  {
                    "type": "string"
                  },
                  {
                    "type": "null"
                  }
                ],
                "description": "If specified, indicates the name of the profile in launchSettings.json to use. This is ignored if launchSettings.json is not found. launchSettings.json will be read from the path specified should be the 'launchSettingsFilePath' property, or {cwd}/Properties/launchSettings.json if that isn't set. If this is set to null or an empty string then launchSettings.json is ignored. If this value is not specified the first 'Project' profile will be used.",
                "default": "<insert-profile-name>"
              },
              "sourceFileMap": {
                "type": "object",
                "markdownDescription": "Maps build-time paths to local source locations. All instances of build-time path will be replaced with the local source path.\n\nExample:\n\n`{\"<build-path>\":\"<local-source-path>\"}`",
                "additionalProperties": {
                  "type": "string"
                },
                "default": {}
              },
              "justMyCode": {
                "type": "boolean",
                "markdownDescription": "When enabled (the default), the debugger only displays and steps into user code (\"My Code\"), ignoring system code and other code that is optimized or that does not have debugging symbols. [More information](https://aka.ms/VSCode-CS-LaunchJson#just-my-code)",
                "default": true
              },
              "requireExactSource": {
                "type": "boolean",
                "markdownDescription": "Flag to require current source code to match the pdb. This option defaults to `true`.",
                "default": true
              },
              "enableStepFiltering": {
                "type": "boolean",
                "markdownDescription": "Flag to enable stepping over Properties and Operators. This option defaults to `true`.",
                "default": true
              },
              "logging": {
                "description": "Flags to determine what types of messages should be logged to the output window.",
                "type": "object",
                "required": [],
                "default": {},
                "properties": {
                  "exceptions": {
                    "type": "boolean",
                    "markdownDescription": "Flag to determine whether exception messages should be logged to the output window. This option defaults to `true`.",
                    "default": true
                  },
                  "moduleLoad": {
                    "type": "boolean",
                    "markdownDescription": "Flag to determine whether module load events should be logged to the output window. This option defaults to `true`.",
                    "default": true
                  },
                  "programOutput": {
                    "type": "boolean",
                    "markdownDescription": "Flag to determine whether program output should be logged to the output window when not using an external console. This option defaults to `true`.",
                    "default": true
                  },
                  "engineLogging": {
                    "type": "boolean",
                    "markdownDescription": "Flag to determine whether diagnostic engine logs should be logged to the output window. This option defaults to `false`.",
                    "default": false
                  },
                  "browserStdOut": {
                    "type": "boolean",
                    "markdownDescription": "Flag to determine if stdout text from the launching the web browser should be logged to the output window. This option defaults to `true`.",
                    "default": true
                  },
                  "elapsedTiming": {
                    "type": "boolean",
                    "markdownDescription": "If true, engine logging will include `adapterElapsedTime` and `engineElapsedTime` properties to indicate the amount of time, in microseconds, that a request took. This option defaults to `false`.",
                    "default": false
                  },
                  "threadExit": {
                    "type": "boolean",
                    "markdownDescription": "Controls if a message is logged when a thread in the target process exits. This option defaults to `false`.",
                    "default": false
                  },
                  "processExit": {
                    "type": "boolean",
                    "markdownDescription": "Controls if a message is logged when the target process exits, or debugging is stopped. This option defaults to `true`.",
                    "default": true
                  }
                }
              },
              "pipeTransport": {
                "description": "When present, this tells the debugger to connect to a remote computer using another executable as a pipe that will relay standard input/output between VS Code and the .NET Core debugger backend executable (vsdbg).",
                "type": "object",
                "required": [
                  "debuggerPath"
                ],
                "default": {
                  "pipeCwd": "${workspaceFolder}",
                  "pipeProgram": "enter the fully qualified path for the pipe program name, for example '/usr/bin/ssh'",
                  "pipeArgs": [],
                  "debuggerPath": "enter the path for the debugger on the target machine, for example ~/vsdbg/vsdbg"
                },
                "properties": {
                  "pipeCwd": {
                    "type": "string",
                    "description": "The fully qualified path to the working directory for the pipe program.",
                    "default": "${workspaceFolder}"
                  },
                  "pipeProgram": {
                    "type": "string",
                    "description": "The fully qualified pipe command to execute.",
                    "default": "enter the fully qualified path for the pipe program name, for example '/usr/bin/ssh'"
                  },
                  "pipeArgs": {
                    "anyOf": [
                      {
                        "type": "array",
                        "description": "Command line arguments passed to the pipe program. Token ${debuggerCommand} in pipeArgs will get replaced by the full debugger command, this token can be specified inline with other arguments. If ${debuggerCommand} isn't used in any argument, the full debugger command will be instead be added to the end of the argument list.",
                        "items": {
                          "type": "string"
                        },
                        "default": []
                      },
                      {
                        "type": "string",
                        "description": "Stringified version of command line arguments passed to the pipe program. Token ${debuggerCommand} in pipeArgs will get replaced by the full debugger command, this token can be specified inline with other arguments. If ${debuggerCommand} isn't used in any argument, the full debugger command will be instead be added to the end of the argument list.",
                        "default": ""
                      }
                    ],
                    "default": []
                  },
                  "debuggerPath": {
                    "type": "string",
                    "description": "The full path to the debugger on the target machine.",
                    "default": "enter the path for the debugger on the target machine, for example ~/vsdbg/vsdbg"
                  },
                  "pipeEnv": {
                    "type": "object",
                    "additionalProperties": {
                      "type": "string"
                    },
                    "description": "Environment variables passed to the pipe program.",
                    "default": {}
                  },
                  "quoteArgs": {
                    "type": "boolean",
                    "description": "Should arguments that contain characters that need to be quoted (example: spaces) be quoted? Defaults to 'true'. If set to false, the debugger command will no longer be automatically quoted.",
                    "default": true
                  },
                  "windows": {
                    "description": "Windows-specific pipe launch configuration options",
                    "default": {
                      "pipeCwd": "${workspaceFolder}",
                      "pipeProgram": "enter the fully qualified path for the pipe program name, for example 'c:\\tools\\plink.exe'",
                      "pipeArgs": []
                    },
                    "type": "object",
                    "properties": {
                      "pipeCwd": {
                        "type": "string",
                        "description": "The fully qualified path to the working directory for the pipe program.",
                        "default": "${workspaceFolder}"
                      },
                      "pipeProgram": {
                        "type": "string",
                        "description": "The fully qualified pipe command to execute.",
                        "default": "enter the fully qualified path for the pipe program name, for example '/usr/bin/ssh'"
                      },
                      "pipeArgs": {
                        "anyOf": [
                          {
                            "type": "array",
                            "description": "Command line arguments passed to the pipe program. Token ${debuggerCommand} in pipeArgs will get replaced by the full debugger command, this token can be specified inline with other arguments. If ${debuggerCommand} isn't used in any argument, the full debugger command will be instead be added to the end of the argument list.",
                            "items": {
                              "type": "string"
                            },
                            "default": []
                          },
                          {
                            "type": "string",
                            "description": "Stringified version of command line arguments passed to the pipe program. Token ${debuggerCommand} in pipeArgs will get replaced by the full debugger command, this token can be specified inline with other arguments. If ${debuggerCommand} isn't used in any argument, the full debugger command will be instead be added to the end of the argument list.",
                            "default": ""
                          }
                        ],
                        "default": []
                      },
                      "quoteArgs": {
                        "type": "boolean",
                        "description": "Should arguments that contain characters that need to be quoted (example: spaces) be quoted? Defaults to 'true'. If set to false, the debugger command will no longer be automatically quoted.",
                        "default": true
                      },
                      "pipeEnv": {
                        "type": "object",
                        "additionalProperties": {
                          "type": "string"
                        },
                        "description": "Environment variables passed to the pipe program.",
                        "default": {}
                      }
                    }
                  },
                  "osx": {
                    "description": "OSX-specific pipe launch configuration options",
                    "default": {
                      "pipeCwd": "${workspaceFolder}",
                      "pipeProgram": "enter the fully qualified path for the pipe program name, for example '/usr/bin/ssh'",
                      "pipeArgs": []
                    },
                    "type": "object",
                    "properties": {
                      "pipeCwd": {
                        "type": "string",
                        "description": "The fully qualified path to the working directory for the pipe program.",
                        "default": "${workspaceFolder}"
                      },
                      "pipeProgram": {
                        "type": "string",
                        "description": "The fully qualified pipe command to execute.",
                        "default": "enter the fully qualified path for the pipe program name, for example '/usr/bin/ssh'"
                      },
                      "pipeArgs": {
                        "anyOf": [
                          {
                            "type": "array",
                            "description": "Command line arguments passed to the pipe program. Token ${debuggerCommand} in pipeArgs will get replaced by the full debugger command, this token can be specified inline with other arguments. If ${debuggerCommand} isn't used in any argument, the full debugger command will be instead be added to the end of the argument list.",
                            "items": {
                              "type": "string"
                            },
                            "default": []
                          },
                          {
                            "type": "string",
                            "description": "Stringified version of command line arguments passed to the pipe program. Token ${debuggerCommand} in pipeArgs will get replaced by the full debugger command, this token can be specified inline with other arguments. If ${debuggerCommand} isn't used in any argument, the full debugger command will be instead be added to the end of the argument list.",
                            "default": ""
                          }
                        ],
                        "default": []
                      },
                      "quoteArgs": {
                        "type": "boolean",
                        "description": "Should arguments that contain characters that need to be quoted (example: spaces) be quoted? Defaults to 'true'. If set to false, the debugger command will no longer be automatically quoted.",
                        "default": true
                      },
                      "pipeEnv": {
                        "type": "object",
                        "additionalProperties": {
                          "type": "string"
                        },
                        "description": "Environment variables passed to the pipe program.",
                        "default": {}
                      }
                    }
                  },
                  "linux": {
                    "description": "Linux-specific pipe launch configuration options",
                    "default": {
                      "pipeCwd": "${workspaceFolder}",
                      "pipeProgram": "enter the fully qualified path for the pipe program name, for example '/usr/bin/ssh'",
                      "pipeArgs": []
                    },
                    "type": "object",
                    "properties": {
                      "pipeCwd": {
                        "type": "string",
                        "description": "The fully qualified path to the working directory for the pipe program.",
                        "default": "${workspaceFolder}"
                      },
                      "pipeProgram": {
                        "type": "string",
                        "description": "The fully qualified pipe command to execute.",
                        "default": "enter the fully qualified path for the pipe program name, for example '/usr/bin/ssh'"
                      },
                      "pipeArgs": {
                        "anyOf": [
                          {
                            "type": "array",
                            "description": "Command line arguments passed to the pipe program. Token ${debuggerCommand} in pipeArgs will get replaced by the full debugger command, this token can be specified inline with other arguments. If ${debuggerCommand} isn't used in any argument, the full debugger command will be instead be added to the end of the argument list.",
                            "items": {
                              "type": "string"
                            },
                            "default": []
                          },
                          {
                            "type": "string",
                            "description": "Stringified version of command line arguments passed to the pipe program. Token ${debuggerCommand} in pipeArgs will get replaced by the full debugger command, this token can be specified inline with other arguments. If ${debuggerCommand} isn't used in any argument, the full debugger command will be instead be added to the end of the argument list.",
                            "default": ""
                          }
                        ],
                        "default": []
                      },
                      "quoteArgs": {
                        "type": "boolean",
                        "description": "Should arguments that contain characters that need to be quoted (example: spaces) be quoted? Defaults to 'true'. If set to false, the debugger command will no longer be automatically quoted.",
                        "default": true
                      },
                      "pipeEnv": {
                        "type": "object",
                        "additionalProperties": {
                          "type": "string"
                        },
                        "description": "Environment variables passed to the pipe program.",
                        "default": {}
                      }
                    }
                  }
                }
              },
              "suppressJITOptimizations": {
                "type": "boolean",
                "markdownDescription": "If true, when an optimized module (.dll compiled in the Release configuration) loads in the target process, the debugger will ask the Just-In-Time compiler to generate code with optimizations disabled. [More information](https://aka.ms/VSCode-CS-LaunchJson#suppress-jit-optimizations)",
                "default": false
              },
              "symbolOptions": {
                "description": "Options to control how symbols (.pdb files) are found and loaded.",
                "default": {
                  "searchPaths": [],
                  "searchMicrosoftSymbolServer": false,
                  "searchNuGetOrgSymbolServer": false
                },
                "type": "object",
                "properties": {
                  "searchPaths": {
                    "type": "array",
                    "items": {
                      "type": "string"
                    },
                    "description": "Array of symbol server URLs (example: http\u200b://MyExampleSymbolServer) or directories (example: /build/symbols) to search for .pdb files. These directories will be searched in addition to the default locations -- next to the module and the path where the pdb was originally dropped to.",
                    "default": []
                  },
                  "searchMicrosoftSymbolServer": {
                    "type": "boolean",
                    "description": "If 'true' the Microsoft Symbol server (https\u200b://msdl.microsoft.com\u200b/download/symbols) is added to the symbols search path. If unspecified, this option defaults to 'false'.",
                    "default": false
                  },
                  "searchNuGetOrgSymbolServer": {
                    "type": "boolean",
                    "description": "If 'true' the NuGet.org symbol server (https\u200b://symbols.nuget.org\u200b/download/symbols) is added to the symbols search path. If unspecified, this option defaults to 'false'.",
                    "default": false
                  },
                  "cachePath": {
                    "type": "string",
                    "description": "Directory where symbols downloaded from symbol servers should be cached. If unspecified, on Windows the debugger will default to %TEMP%\\SymbolCache, and on Linux and macOS the debugger will default to ~/.dotnet/symbolcache.",
                    "default": ""
                  },
                  "moduleFilter": {
                    "description": "Provides options to control which modules (.dll files) the debugger will attempt to load symbols (.pdb files) for.",
                    "default": {
                      "mode": "loadAllButExcluded",
                      "excludedModules": []
                    },
                    "type": "object",
                    "required": [
                      "mode"
                    ],
                    "properties": {
                      "mode": {
                        "type": "string",
                        "enum": [
                          "loadAllButExcluded",
                          "loadOnlyIncluded"
                        ],
                        "enumDescriptions": [
                          "Load symbols for all modules unless the module is in the 'excludedModules' array.",
                          "Do not attempt to load symbols for ANY module unless it is in the 'includedModules' array, or it is included through the 'includeSymbolsNextToModules' setting."
                        ],
                        "description": "Controls which of the two basic operating modes the module filter operates in.",
                        "default": "loadAllButExcluded"
                      },
                      "excludedModules": {
                        "type": "array",
                        "items": {
                          "type": "string"
                        },
                        "description": "Array of modules that the debugger should NOT load symbols for. Wildcards (example: MyCompany.*.dll) are supported.\n\nThis property is ignored unless 'mode' is set to 'loadAllButExcluded'.",
                        "default": []
                      },
                      "includedModules": {
                        "type": "array",
                        "items": {
                          "type": "string"
                        },
                        "description": "Array of modules that the debugger should load symbols for. Wildcards (example: MyCompany.*.dll) are supported.\n\nThis property is ignored unless 'mode' is set to 'loadOnlyIncluded'.",
                        "default": []
                      },
                      "includeSymbolsNextToModules": {
                        "type": "boolean",
                        "description": "If true, for any module NOT in the 'includedModules' array, the debugger will still check next to the module itself and the launching executable, but it will not check paths on the symbol search list. This option defaults to 'true'.\n\nThis property is ignored unless 'mode' is set to 'loadOnlyIncluded'.",
                        "default": true
                      }
                    }
                  }
                }
              },
              "sourceLinkOptions": {
                "markdownDescription": "Options to control how Source Link connects to web servers. [More information](https://aka.ms/VSCode-CS-LaunchJson#source-link-options)",
                "default": {
                  "*": {
                    "enabled": true
                  }
                },
                "type": "object",
                "additionalItems": {
                  "type": "object",
                  "properties": {
                    "enabled": {
                      "title": "boolean",
                      "markdownDescription": "Is Source Link enabled for this URL? If unspecified, this option defaults to `true`.",
                      "default": "true"
                    }
                  }
                }
              },
              "allowFastEvaluate": {
                "type": "boolean",
                "description": "When true (the default state), the debugger will attempt faster evaluation by simulating execution of simple properties and methods.",
                "default": true
              },
              "targetOutputLogPath": {
                "type": "string",
                "description": "When set, text that the target application writes to stdout and stderr (ex: Console.WriteLine) will be saved to the specified file. This option is ignored if console is set to something other than internalConsole. E.g. '${workspaceFolder}/out.txt'",
                "default": ""
              },
              "targetArchitecture": {
                "type": "string",
                "markdownDescription": "[Only supported in local macOS debugging]\n\nThe architecture of the debuggee. This will automatically be detected unless this parameter is set. Allowed values are `x86_64` or `arm64`.",
                "enum": [
                  "x86_64",
                  "arm64"
                ]
              },
              "checkForDevCert": {
                "type": "boolean",
                "description": "If you are launching a web project on Windows or macOS and this is enabled, the debugger will check if the computer has a self-signed HTTPS certificate used to develop web servers running on https endpoints. If unspecified, defaults to true when `serverReadyAction` is set. This option does nothing on Linux, VS Code remote, and VS Code Web UI scenarios. If the HTTPS certificate is not found or isn't trusted, the user will be prompted to install/trust it.",
                "default": true
              }
            }
          },
          "attach": {
            "type": "object",
            "required": [],
            "properties": {
              "processName": {
                "type": "string",
                "default": "",
                "markdownDescription": "The process name to attach to. If this is used, `processId` should not be used."
              },
              "processId": {
                "anyOf": [
                  {
                    "type": "string",
                    "markdownDescription": "The process id to attach to. Use \"\" to get a list of running processes to attach to. If `processId` used, `processName` should not be used.",
                    "default": ""
                  },
                  {
                    "type": "integer",
                    "markdownDescription": "The process id to attach to. Use \"\" to get a list of running processes to attach to. If `processId` used, `processName` should not be used.",
                    "default": 0
                  }
                ]
              },
              "sourceFileMap": {
                "type": "object",
                "markdownDescription": "Maps build-time paths to local source locations. All instances of build-time path will be replaced with the local source path.\n\nExample:\n\n`{\"<build-path>\":\"<local-source-path>\"}`",
                "additionalProperties": {
                  "type": "string"
                }
              },
              "justMyCode": {
                "type": "boolean",
                "markdownDescription": "Flag to only show user code. This option defaults to `true`.",
                "default": true
              },
              "requireExactSource": {
                "type": "boolean",
                "markdownDescription": "Flag to require current source code to match the pdb. This option defaults to `true`.",
                "default": true
              },
              "enableStepFiltering": {
                "type": "boolean",
                "markdownDescription": "Flag to enable stepping over Properties and Operators. This option defaults to `true`.",
                "default": true
              },
              "logging": {
                "description": "Flags to determine what types of messages should be logged to the output window.",
                "type": "object",
                "required": [],
                "default": {},
                "properties": {
                  "exceptions": {
                    "type": "boolean",
                    "markdownDescription": "Flag to determine whether exception messages should be logged to the output window. This option defaults to `true`.",
                    "default": true
                  },
                  "moduleLoad": {
                    "type": "boolean",
                    "markdownDescription": "Flag to determine whether module load events should be logged to the output window. This option defaults to `true`.",
                    "default": true
                  },
                  "programOutput": {
                    "type": "boolean",
                    "markdownDescription": "Flag to determine whether program output should be logged to the output window when not using an external console. This option defaults to `true`.",
                    "default": true
                  },
                  "engineLogging": {
                    "type": "boolean",
                    "markdownDescription": "Flag to determine whether diagnostic engine logs should be logged to the output window. This option defaults to `false`.",
                    "default": false
                  },
                  "browserStdOut": {
                    "type": "boolean",
                    "markdownDescription": "Flag to determine if stdout text from the launching the web browser should be logged to the output window. This option defaults to `true`.",
                    "default": true
                  },
                  "elapsedTiming": {
                    "type": "boolean",
                    "markdownDescription": "If true, engine logging will include `adapterElapsedTime` and `engineElapsedTime` properties to indicate the amount of time, in microseconds, that a request took. This option defaults to `false`.",
                    "default": false
                  },
                  "threadExit": {
                    "type": "boolean",
                    "markdownDescription": "Controls if a message is logged when a thread in the target process exits. This option defaults to `false`.",
                    "default": false
                  },
                  "processExit": {
                    "type": "boolean",
                    "markdownDescription": "Controls if a message is logged when the target process exits, or debugging is stopped. This option defaults to `true`.",
                    "default": true
                  }
                }
              },
              "pipeTransport": {
                "description": "When present, this tells the debugger to connect to a remote computer using another executable as a pipe that will relay standard input/output between VS Code and the .NET Core debugger backend executable (vsdbg).",
                "type": "object",
                "required": [
                  "debuggerPath"
                ],
                "default": {
                  "pipeCwd": "${workspaceFolder}",
                  "pipeProgram": "enter the fully qualified path for the pipe program name, for example '/usr/bin/ssh'",
                  "pipeArgs": [],
                  "debuggerPath": "enter the path for the debugger on the target machine, for example ~/vsdbg/vsdbg"
                },
                "properties": {
                  "pipeCwd": {
                    "type": "string",
                    "description": "The fully qualified path to the working directory for the pipe program.",
                    "default": "${workspaceFolder}"
                  },
                  "pipeProgram": {
                    "type": "string",
                    "description": "The fully qualified pipe command to execute.",
                    "default": "enter the fully qualified path for the pipe program name, for example '/usr/bin/ssh'"
                  },
                  "pipeArgs": {
                    "anyOf": [
                      {
                        "type": "array",
                        "description": "Command line arguments passed to the pipe program. Token ${debuggerCommand} in pipeArgs will get replaced by the full debugger command, this token can be specified inline with other arguments. If ${debuggerCommand} isn't used in any argument, the full debugger command will be instead be added to the end of the argument list.",
                        "items": {
                          "type": "string"
                        },
                        "default": []
                      },
                      {
                        "type": "string",
                        "description": "Stringified version of command line arguments passed to the pipe program. Token ${debuggerCommand} in pipeArgs will get replaced by the full debugger command, this token can be specified inline with other arguments. If ${debuggerCommand} isn't used in any argument, the full debugger command will be instead be added to the end of the argument list.",
                        "default": ""
                      }
                    ],
                    "default": []
                  },
                  "debuggerPath": {
                    "type": "string",
                    "description": "The full path to the debugger on the target machine.",
                    "default": "enter the path for the debugger on the target machine, for example ~/vsdbg/vsdbg"
                  },
                  "pipeEnv": {
                    "type": "object",
                    "additionalProperties": {
                      "type": "string"
                    },
                    "description": "Environment variables passed to the pipe program.",
                    "default": {}
                  },
                  "quoteArgs": {
                    "type": "boolean",
                    "description": "Should arguments that contain characters that need to be quoted (example: spaces) be quoted? Defaults to 'true'. If set to false, the debugger command will no longer be automatically quoted.",
                    "default": true
                  },
                  "windows": {
                    "description": "Windows-specific pipe launch configuration options",
                    "default": {
                      "pipeCwd": "${workspaceFolder}",
                      "pipeProgram": "enter the fully qualified path for the pipe program name, for example 'c:\\tools\\plink.exe'",
                      "pipeArgs": []
                    },
                    "type": "object",
                    "properties": {
                      "pipeCwd": {
                        "type": "string",
                        "description": "The fully qualified path to the working directory for the pipe program.",
                        "default": "${workspaceFolder}"
                      },
                      "pipeProgram": {
                        "type": "string",
                        "description": "The fully qualified pipe command to execute.",
                        "default": "enter the fully qualified path for the pipe program name, for example '/usr/bin/ssh'"
                      },
                      "pipeArgs": {
                        "anyOf": [
                          {
                            "type": "array",
                            "description": "Command line arguments passed to the pipe program. Token ${debuggerCommand} in pipeArgs will get replaced by the full debugger command, this token can be specified inline with other arguments. If ${debuggerCommand} isn't used in any argument, the full debugger command will be instead be added to the end of the argument list.",
                            "items": {
                              "type": "string"
                            },
                            "default": []
                          },
                          {
                            "type": "string",
                            "description": "Stringified version of command line arguments passed to the pipe program. Token ${debuggerCommand} in pipeArgs will get replaced by the full debugger command, this token can be specified inline with other arguments. If ${debuggerCommand} isn't used in any argument, the full debugger command will be instead be added to the end of the argument list.",
                            "default": ""
                          }
                        ],
                        "default": []
                      },
                      "quoteArgs": {
                        "type": "boolean",
                        "description": "Should arguments that contain characters that need to be quoted (example: spaces) be quoted? Defaults to 'true'. If set to false, the debugger command will no longer be automatically quoted.",
                        "default": true
                      },
                      "pipeEnv": {
                        "type": "object",
                        "additionalProperties": {
                          "type": "string"
                        },
                        "description": "Environment variables passed to the pipe program.",
                        "default": {}
                      }
                    }
                  },
                  "osx": {
                    "description": "OSX-specific pipe launch configuration options",
                    "default": {
                      "pipeCwd": "${workspaceFolder}",
                      "pipeProgram": "enter the fully qualified path for the pipe program name, for example '/usr/bin/ssh'",
                      "pipeArgs": []
                    },
                    "type": "object",
                    "properties": {
                      "pipeCwd": {
                        "type": "string",
                        "description": "The fully qualified path to the working directory for the pipe program.",
                        "default": "${workspaceFolder}"
                      },
                      "pipeProgram": {
                        "type": "string",
                        "description": "The fully qualified pipe command to execute.",
                        "default": "enter the fully qualified path for the pipe program name, for example '/usr/bin/ssh'"
                      },
                      "pipeArgs": {
                        "anyOf": [
                          {
                            "type": "array",
                            "description": "Command line arguments passed to the pipe program. Token ${debuggerCommand} in pipeArgs will get replaced by the full debugger command, this token can be specified inline with other arguments. If ${debuggerCommand} isn't used in any argument, the full debugger command will be instead be added to the end of the argument list.",
                            "items": {
                              "type": "string"
                            },
                            "default": []
                          },
                          {
                            "type": "string",
                            "description": "Stringified version of command line arguments passed to the pipe program. Token ${debuggerCommand} in pipeArgs will get replaced by the full debugger command, this token can be specified inline with other arguments. If ${debuggerCommand} isn't used in any argument, the full debugger command will be instead be added to the end of the argument list.",
                            "default": ""
                          }
                        ],
                        "default": []
                      },
                      "quoteArgs": {
                        "type": "boolean",
                        "description": "Should arguments that contain characters that need to be quoted (example: spaces) be quoted? Defaults to 'true'. If set to false, the debugger command will no longer be automatically quoted.",
                        "default": true
                      },
                      "pipeEnv": {
                        "type": "object",
                        "additionalProperties": {
                          "type": "string"
                        },
                        "description": "Environment variables passed to the pipe program.",
                        "default": {}
                      }
                    }
                  },
                  "linux": {
                    "description": "Linux-specific pipe launch configuration options",
                    "default": {
                      "pipeCwd": "${workspaceFolder}",
                      "pipeProgram": "enter the fully qualified path for the pipe program name, for example '/usr/bin/ssh'",
                      "pipeArgs": []
                    },
                    "type": "object",
                    "properties": {
                      "pipeCwd": {
                        "type": "string",
                        "description": "The fully qualified path to the working directory for the pipe program.",
                        "default": "${workspaceFolder}"
                      },
                      "pipeProgram": {
                        "type": "string",
                        "description": "The fully qualified pipe command to execute.",
                        "default": "enter the fully qualified path for the pipe program name, for example '/usr/bin/ssh'"
                      },
                      "pipeArgs": {
                        "anyOf": [
                          {
                            "type": "array",
                            "description": "Command line arguments passed to the pipe program. Token ${debuggerCommand} in pipeArgs will get replaced by the full debugger command, this token can be specified inline with other arguments. If ${debuggerCommand} isn't used in any argument, the full debugger command will be instead be added to the end of the argument list.",
                            "items": {
                              "type": "string"
                            },
                            "default": []
                          },
                          {
                            "type": "string",
                            "description": "Stringified version of command line arguments passed to the pipe program. Token ${debuggerCommand} in pipeArgs will get replaced by the full debugger command, this token can be specified inline with other arguments. If ${debuggerCommand} isn't used in any argument, the full debugger command will be instead be added to the end of the argument list.",
                            "default": ""
                          }
                        ],
                        "default": []
                      },
                      "quoteArgs": {
                        "type": "boolean",
                        "description": "Should arguments that contain characters that need to be quoted (example: spaces) be quoted? Defaults to 'true'. If set to false, the debugger command will no longer be automatically quoted.",
                        "default": true
                      },
                      "pipeEnv": {
                        "type": "object",
                        "additionalProperties": {
                          "type": "string"
                        },
                        "description": "Environment variables passed to the pipe program.",
                        "default": {}
                      }
                    }
                  }
                }
              },
              "suppressJITOptimizations": {
                "type": "boolean",
                "markdownDescription": "If true, when an optimized module (.dll compiled in the Release configuration) loads in the target process, the debugger will ask the Just-In-Time compiler to generate code with optimizations disabled. [More information](https://aka.ms/VSCode-CS-LaunchJson#suppress-jit-optimizations)",
                "default": false
              },
              "symbolOptions": {
                "description": "Options to control how symbols (.pdb files) are found and loaded.",
                "default": {
                  "searchPaths": [],
                  "searchMicrosoftSymbolServer": false,
                  "searchNuGetOrgSymbolServer": false
                },
                "type": "object",
                "properties": {
                  "searchPaths": {
                    "type": "array",
                    "items": {
                      "type": "string"
                    },
                    "description": "Array of symbol server URLs (example: http\u200b://MyExampleSymbolServer) or directories (example: /build/symbols) to search for .pdb files. These directories will be searched in addition to the default locations -- next to the module and the path where the pdb was originally dropped to.",
                    "default": []
                  },
                  "searchMicrosoftSymbolServer": {
                    "type": "boolean",
                    "description": "If 'true' the Microsoft Symbol server (https\u200b://msdl.microsoft.com\u200b/download/symbols) is added to the symbols search path. If unspecified, this option defaults to 'false'.",
                    "default": false
                  },
                  "searchNuGetOrgSymbolServer": {
                    "type": "boolean",
                    "description": "If 'true' the NuGet.org symbol server (https\u200b://symbols.nuget.org\u200b/download/symbols) is added to the symbols search path. If unspecified, this option defaults to 'false'.",
                    "default": false
                  },
                  "cachePath": {
                    "type": "string",
                    "description": "Directory where symbols downloaded from symbol servers should be cached. If unspecified, on Windows the debugger will default to %TEMP%\\SymbolCache, and on Linux and macOS the debugger will default to ~/.dotnet/symbolcache.",
                    "default": ""
                  },
                  "moduleFilter": {
                    "description": "Provides options to control which modules (.dll files) the debugger will attempt to load symbols (.pdb files) for.",
                    "default": {
                      "mode": "loadAllButExcluded",
                      "excludedModules": []
                    },
                    "type": "object",
                    "required": [
                      "mode"
                    ],
                    "properties": {
                      "mode": {
                        "type": "string",
                        "enum": [
                          "loadAllButExcluded",
                          "loadOnlyIncluded"
                        ],
                        "enumDescriptions": [
                          "Load symbols for all modules unless the module is in the 'excludedModules' array.",
                          "Do not attempt to load symbols for ANY module unless it is in the 'includedModules' array, or it is included through the 'includeSymbolsNextToModules' setting."
                        ],
                        "description": "Controls which of the two basic operating modes the module filter operates in.",
                        "default": "loadAllButExcluded"
                      },
                      "excludedModules": {
                        "type": "array",
                        "items": {
                          "type": "string"
                        },
                        "description": "Array of modules that the debugger should NOT load symbols for. Wildcards (example: MyCompany.*.dll) are supported.\n\nThis property is ignored unless 'mode' is set to 'loadAllButExcluded'.",
                        "default": []
                      },
                      "includedModules": {
                        "type": "array",
                        "items": {
                          "type": "string"
                        },
                        "description": "Array of modules that the debugger should load symbols for. Wildcards (example: MyCompany.*.dll) are supported.\n\nThis property is ignored unless 'mode' is set to 'loadOnlyIncluded'.",
                        "default": []
                      },
                      "includeSymbolsNextToModules": {
                        "type": "boolean",
                        "description": "If true, for any module NOT in the 'includedModules' array, the debugger will still check next to the module itself and the launching executable, but it will not check paths on the symbol search list. This option defaults to 'true'.\n\nThis property is ignored unless 'mode' is set to 'loadOnlyIncluded'.",
                        "default": true
                      }
                    }
                  }
                }
              },
              "sourceLinkOptions": {
                "markdownDescription": "Options to control how Source Link connects to web servers. [More information](https://aka.ms/VSCode-CS-LaunchJson#source-link-options)",
                "default": {
                  "*": {
                    "enabled": true
                  }
                },
                "type": "object",
                "additionalItems": {
                  "type": "object",
                  "properties": {
                    "enabled": {
                      "title": "boolean",
                      "markdownDescription": "Is Source Link enabled for this URL? If unspecified, this option defaults to `true`.",
                      "default": "true"
                    }
                  }
                }
              },
              "allowFastEvaluate": {
                "type": "boolean",
                "description": "When true (the default state), the debugger will attempt faster evaluation by simulating execution of simple properties and methods.",
                "default": true
              },
              "targetArchitecture": {
                "type": "string",
                "markdownDescription": "[Only supported in local macOS debugging]\n\nThe architecture of the debuggee. This will automatically be detected unless this parameter is set. Allowed values are `x86_64` or `arm64`.",
                "enum": [
                  "x86_64",
                  "arm64"
                ]
              }
            }
          }
        },
        "configurationSnippets": [
          {
            "label": ".NET: Launch .NET Core Console App",
            "description": "Launch a .NET Core Console App with a debugger.",
            "body": {
              "name": ".NET Core Launch (console)",
              "type": "coreclr",
              "request": "launch",
              "preLaunchTask": "build",
              "program": "^\"\\${workspaceFolder}/bin/Debug/${1:<target-framework>}/${2:<project-name.dll>}\"",
              "args": [],
              "cwd": "^\"\\${workspaceFolder}\"",
              "stopAtEntry": false,
              "console": "internalConsole"
            }
          },
          {
            "label": ".NET: Attach to local .NET Core Console App",
            "description": "Attach a debugger to a .NET Core Console App.",
            "body": {
              "name": ".NET Core Attach",
              "type": "coreclr",
              "request": "attach"
            }
          },
          {
            "label": ".NET: Launch a local .NET Core Web App",
            "description": "Launch a .NET Core Web App with both a browser and a debugger.",
            "body": {
              "name": ".NET Core Launch (web)",
              "type": "coreclr",
              "request": "launch",
              "preLaunchTask": "build",
              "program": "^\"\\${workspaceFolder}/bin/Debug/${1:<target-framework>}/${2:<project-name.dll>}\"",
              "args": [],
              "cwd": "^\"\\${workspaceFolder}\"",
              "stopAtEntry": false,
              "serverReadyAction": {
                "action": "openExternally",
                "pattern": "\\\\bNow listening on:\\\\s+(https?://\\\\S+)"
              },
              "env": {
                "ASPNETCORE_ENVIRONMENT": "Development"
              },
              "sourceFileMap": {
                "/Views": "^\"\\${workspaceFolder}/Views\""
              }
            }
          },
          {
            "label": ".NET: Launch a remote .NET Core Console App",
            "description": "Launch a .NET Core Console App on a remote machine.",
            "body": {
              "name": ".NET Core Launch (console)",
              "type": "coreclr",
              "request": "launch",
              "preLaunchTask": "build",
              "program": "^\"\\${workspaceFolder}/bin/Debug/${1:<target-framework>}/${2:<project-name.dll>}\"",
              "args": [],
              "cwd": "^\"\\${workspaceFolder}\"",
              "stopAtEntry": false,
              "console": "internalConsole",
              "pipeTransport": {
                "pipeCwd": "^\"\\${workspaceFolder}\"",
                "pipeProgram": "^\"${3:enter the fully qualified path for the pipe program name, for example '/usr/bin/ssh'}\"",
                "pipeArgs": [],
                "debuggerPath": "^\"${4:enter the path for the debugger on the target machine, for example ~/vsdbg/vsdbg}\""
              }
            }
          },
          {
            "label": ".NET: Attach to remote .NET Core Console App",
            "description": "Attach a debugger to a .NET Core Console App on a remote machine.",
            "body": {
              "name": ".NET Core Attach",
              "type": "coreclr",
              "request": "attach",
              "pipeTransport": {
                "pipeCwd": "^\"\\${workspaceFolder}\"",
                "pipeProgram": "^\"${1:enter the fully qualified path for the pipe program name, for example '/usr/bin/ssh'}\"",
                "pipeArgs": [],
                "debuggerPath": "^\"${2:enter the path for the debugger on the target machine, for example ~/vsdbg/vsdbg}\""
              }
            }
          },
          {
            "label": ".NET: Launch and Debug Hosted Blazor WebAssembly App",
            "description": "Launches a Hosted Blazor WebAssembly App with a debugger",
            "body": {
              "name": "Launch and Debug Hosted Blazor WebAssembly App",
              "type": "blazorwasm",
              "request": "launch",
              "hosted": true,
              "program": "^\"\\${workspaceFolder}/bin/Debug/${1:<target-framework>}/${2:<project-name.dll>}\"",
              "cwd": "^\"\\${workspaceFolder}\""
            }
          },
          {
            "label": ".NET: Launch and Debug Standalone Blazor WebAssembly App",
            "description": "Launches Standalone Blazor WebAssembly App with a debugger",
            "body": {
              "name": "Launch and Debug Standalone Blazor WebAssembly App",
              "type": "blazorwasm",
              "request": "launch",
              "cwd": "^\"\\${workspaceFolder}\""
            }
          }
        ]
      },
      {
        "type": "clr",
        "label": ".NET Framework 4.x (Windows only)",
        "languages": [
          "csharp",
          "razor",
          "qsharp",
          "aspnetcorerazor"
        ],
        "variables": {
          "pickProcess": "csharp.listProcess",
          "pickRemoteProcess": "csharp.listRemoteProcess",
          "pickRemoteDockerProcess": "csharp.listRemoteDockerProcess"
        },
        "aiKey": "AIF-d9b70cd4-b9f9-4d70-929b-a071c400b217",
        "configurationAttributes": {
          "launch": {
            "type": "object",
            "required": [
              "program"
            ],
            "properties": {
              "program": {
                "type": "string",
                "markdownDescription": "Path to the application dll or .NET Core host executable to launch.\nThis property normally takes the form: `${workspaceFolder}/bin/Debug/(target-framework)/(project-name.dll)`\n\nExample: `${workspaceFolder}/bin/Debug/netcoreapp1.1/MyProject.dll`\n\nWhere:\n`(target-framework)` is the framework that the debugged project is being built for. This is normally found in the project file as the `TargetFramework` property.\n\n`(project-name.dll)` is the name of debugged project's build output dll. This is normally the same as the project file name but with a '.dll' extension.",
                "default": "${workspaceFolder}/bin/Debug/<insert-target-framework-here>/<insert-project-name-here>.dll"
              },
              "cwd": {
                "type": "string",
                "description": "Path to the working directory of the program being debugged. Default is the current workspace.",
                "default": "${workspaceFolder}"
              },
              "args": {
                "anyOf": [
                  {
                    "type": "array",
                    "description": "Command line arguments passed to the program.",
                    "items": {
                      "type": "string"
                    },
                    "default": []
                  },
                  {
                    "type": "string",
                    "description": "Stringified version of command line arguments passed to the program.",
                    "default": ""
                  }
                ]
              },
              "stopAtEntry": {
                "type": "boolean",
                "markdownDescription": "If true, the debugger should stop at the entry point of the target. This option defaults to `false`.",
                "default": false
              },
              "launchBrowser": {
                "description": "Describes options to launch a web browser as part of launch",
                "default": {
                  "enabled": true
                },
                "type": "object",
                "required": [
                  "enabled"
                ],
                "properties": {
                  "enabled": {
                    "type": "boolean",
                    "description": "Whether web browser launch is enabled. This option defaults to `true`.",
                    "default": true
                  },
                  "args": {
                    "type": "string",
                    "description": "The arguments to pass to the command to open the browser. This is used only if the platform-specific element (`osx`, `linux` or `windows`) doesn't specify a value for `args`. Use ${auto-detect-url} to automatically use the address the server is listening to.",
                    "default": "${auto-detect-url}"
                  },
                  "osx": {
                    "description": "OSX-specific web launch configuration options. By default, this will start the browser using `open`.",
                    "default": {
                      "command": "open",
                      "args": "${auto-detect-url}"
                    },
                    "type": "object",
                    "required": [
                      "command"
                    ],
                    "properties": {
                      "command": {
                        "type": "string",
                        "description": "The executable which will start the web browser.",
                        "default": "open"
                      },
                      "args": {
                        "type": "string",
                        "description": "The arguments to pass to the command to open the browser. Use ${auto-detect-url} to automatically use the address the server is listening to.",
                        "default": "${auto-detect-url}"
                      }
                    }
                  },
                  "linux": {
                    "description": "Linux-specific web launch configuration options. By default, this will start the browser using `xdg-open`.",
                    "default": {
                      "command": "xdg-open",
                      "args": "${auto-detect-url}"
                    },
                    "type": "object",
                    "required": [
                      "command"
                    ],
                    "properties": {
                      "command": {
                        "type": "string",
                        "description": "The executable which will start the web browser.",
                        "default": "xdg-open"
                      },
                      "args": {
                        "type": "string",
                        "description": "The arguments to pass to the command to open the browser. Use ${auto-detect-url} to automatically use the address the server is listening to.",
                        "default": "${auto-detect-url}"
                      }
                    }
                  },
                  "windows": {
                    "description": "Windows-specific web launch configuration options. By default, this will start the browser using `cmd /c start`.",
                    "default": {
                      "command": "cmd.exe",
                      "args": "/C start ${auto-detect-url}"
                    },
                    "type": "object",
                    "required": [
                      "command"
                    ],
                    "properties": {
                      "command": {
                        "type": "string",
                        "description": "The executable which will start the web browser.",
                        "default": "cmd.exe"
                      },
                      "args": {
                        "type": "string",
                        "description": "The arguments to pass to the command to open the browser. Use ${auto-detect-url} to automatically use the address the server is listening to.",
                        "default": "/C start ${auto-detect-url}"
                      }
                    }
                  }
                }
              },
              "env": {
                "type": "object",
                "additionalProperties": {
                  "type": "string"
                },
                "description": "Environment variables passed to the program.",
                "default": {}
              },
              "envFile": {
                "type": "string",
                "markdownDescription": "Environment variables passed to the program by a file. E.g. `${workspaceFolder}/.env`",
                "default": "${workspaceFolder}/.env"
              },
              "console": {
                "type": "string",
                "enum": [
                  "internalConsole",
                  "integratedTerminal",
                  "externalTerminal"
                ],
                "enumDescriptions": [
                  "Output to the VS Code Debug Console. This doesn't support reading console input (ex:Console.ReadLine).",
                  "VS Code's integrated terminal.",
                  "External terminal that can be configured via user settings."
                ],
                "markdownDescription": "When launching console projects, indicates which console the target program should be launched into.",
                "settingsDescription": "**Note:** _This option is only used for the 'dotnet' debug configuration type_.\n\nWhen launching console projects, indicates which console the target program should be launched into.",
                "default": "internalConsole"
              },
              "externalConsole": {
                "type": "boolean",
                "markdownDescription": "Attribute `externalConsole` is deprecated, use `console` instead. This option defaults to `false`.",
                "default": false
              },
              "launchSettingsFilePath": {
                "type": "string",
                "markdownDescription": "The path to a launchSettings.json file. If this isn't set, the debugger will search in `{cwd}/Properties/launchSettings.json`.",
                "default": "${workspaceFolder}/Properties/launchSettings.json"
              },
              "launchSettingsProfile": {
                "anyOf": [
                  {
                    "type": "string"
                  },
                  {
                    "type": "null"
                  }
                ],
                "description": "If specified, indicates the name of the profile in launchSettings.json to use. This is ignored if launchSettings.json is not found. launchSettings.json will be read from the path specified should be the 'launchSettingsFilePath' property, or {cwd}/Properties/launchSettings.json if that isn't set. If this is set to null or an empty string then launchSettings.json is ignored. If this value is not specified the first 'Project' profile will be used.",
                "default": "<insert-profile-name>"
              },
              "sourceFileMap": {
                "type": "object",
                "markdownDescription": "Maps build-time paths to local source locations. All instances of build-time path will be replaced with the local source path.\n\nExample:\n\n`{\"<build-path>\":\"<local-source-path>\"}`",
                "additionalProperties": {
                  "type": "string"
                },
                "default": {}
              },
              "justMyCode": {
                "type": "boolean",
                "markdownDescription": "When enabled (the default), the debugger only displays and steps into user code (\"My Code\"), ignoring system code and other code that is optimized or that does not have debugging symbols. [More information](https://aka.ms/VSCode-CS-LaunchJson#just-my-code)",
                "default": true
              },
              "requireExactSource": {
                "type": "boolean",
                "markdownDescription": "Flag to require current source code to match the pdb. This option defaults to `true`.",
                "default": true
              },
              "enableStepFiltering": {
                "type": "boolean",
                "markdownDescription": "Flag to enable stepping over Properties and Operators. This option defaults to `true`.",
                "default": true
              },
              "logging": {
                "description": "Flags to determine what types of messages should be logged to the output window.",
                "type": "object",
                "required": [],
                "default": {},
                "properties": {
                  "exceptions": {
                    "type": "boolean",
                    "markdownDescription": "Flag to determine whether exception messages should be logged to the output window. This option defaults to `true`.",
                    "default": true
                  },
                  "moduleLoad": {
                    "type": "boolean",
                    "markdownDescription": "Flag to determine whether module load events should be logged to the output window. This option defaults to `true`.",
                    "default": true
                  },
                  "programOutput": {
                    "type": "boolean",
                    "markdownDescription": "Flag to determine whether program output should be logged to the output window when not using an external console. This option defaults to `true`.",
                    "default": true
                  },
                  "engineLogging": {
                    "type": "boolean",
                    "markdownDescription": "Flag to determine whether diagnostic engine logs should be logged to the output window. This option defaults to `false`.",
                    "default": false
                  },
                  "browserStdOut": {
                    "type": "boolean",
                    "markdownDescription": "Flag to determine if stdout text from the launching the web browser should be logged to the output window. This option defaults to `true`.",
                    "default": true
                  },
                  "elapsedTiming": {
                    "type": "boolean",
                    "markdownDescription": "If true, engine logging will include `adapterElapsedTime` and `engineElapsedTime` properties to indicate the amount of time, in microseconds, that a request took. This option defaults to `false`.",
                    "default": false
                  },
                  "threadExit": {
                    "type": "boolean",
                    "markdownDescription": "Controls if a message is logged when a thread in the target process exits. This option defaults to `false`.",
                    "default": false
                  },
                  "processExit": {
                    "type": "boolean",
                    "markdownDescription": "Controls if a message is logged when the target process exits, or debugging is stopped. This option defaults to `true`.",
                    "default": true
                  }
                }
              },
              "pipeTransport": {
                "description": "When present, this tells the debugger to connect to a remote computer using another executable as a pipe that will relay standard input/output between VS Code and the .NET Core debugger backend executable (vsdbg).",
                "type": "object",
                "required": [
                  "debuggerPath"
                ],
                "default": {
                  "pipeCwd": "${workspaceFolder}",
                  "pipeProgram": "enter the fully qualified path for the pipe program name, for example '/usr/bin/ssh'",
                  "pipeArgs": [],
                  "debuggerPath": "enter the path for the debugger on the target machine, for example ~/vsdbg/vsdbg"
                },
                "properties": {
                  "pipeCwd": {
                    "type": "string",
                    "description": "The fully qualified path to the working directory for the pipe program.",
                    "default": "${workspaceFolder}"
                  },
                  "pipeProgram": {
                    "type": "string",
                    "description": "The fully qualified pipe command to execute.",
                    "default": "enter the fully qualified path for the pipe program name, for example '/usr/bin/ssh'"
                  },
                  "pipeArgs": {
                    "anyOf": [
                      {
                        "type": "array",
                        "description": "Command line arguments passed to the pipe program. Token ${debuggerCommand} in pipeArgs will get replaced by the full debugger command, this token can be specified inline with other arguments. If ${debuggerCommand} isn't used in any argument, the full debugger command will be instead be added to the end of the argument list.",
                        "items": {
                          "type": "string"
                        },
                        "default": []
                      },
                      {
                        "type": "string",
                        "description": "Stringified version of command line arguments passed to the pipe program. Token ${debuggerCommand} in pipeArgs will get replaced by the full debugger command, this token can be specified inline with other arguments. If ${debuggerCommand} isn't used in any argument, the full debugger command will be instead be added to the end of the argument list.",
                        "default": ""
                      }
                    ],
                    "default": []
                  },
                  "debuggerPath": {
                    "type": "string",
                    "description": "The full path to the debugger on the target machine.",
                    "default": "enter the path for the debugger on the target machine, for example ~/vsdbg/vsdbg"
                  },
                  "pipeEnv": {
                    "type": "object",
                    "additionalProperties": {
                      "type": "string"
                    },
                    "description": "Environment variables passed to the pipe program.",
                    "default": {}
                  },
                  "quoteArgs": {
                    "type": "boolean",
                    "description": "Should arguments that contain characters that need to be quoted (example: spaces) be quoted? Defaults to 'true'. If set to false, the debugger command will no longer be automatically quoted.",
                    "default": true
                  },
                  "windows": {
                    "description": "Windows-specific pipe launch configuration options",
                    "default": {
                      "pipeCwd": "${workspaceFolder}",
                      "pipeProgram": "enter the fully qualified path for the pipe program name, for example 'c:\\tools\\plink.exe'",
                      "pipeArgs": []
                    },
                    "type": "object",
                    "properties": {
                      "pipeCwd": {
                        "type": "string",
                        "description": "The fully qualified path to the working directory for the pipe program.",
                        "default": "${workspaceFolder}"
                      },
                      "pipeProgram": {
                        "type": "string",
                        "description": "The fully qualified pipe command to execute.",
                        "default": "enter the fully qualified path for the pipe program name, for example '/usr/bin/ssh'"
                      },
                      "pipeArgs": {
                        "anyOf": [
                          {
                            "type": "array",
                            "description": "Command line arguments passed to the pipe program. Token ${debuggerCommand} in pipeArgs will get replaced by the full debugger command, this token can be specified inline with other arguments. If ${debuggerCommand} isn't used in any argument, the full debugger command will be instead be added to the end of the argument list.",
                            "items": {
                              "type": "string"
                            },
                            "default": []
                          },
                          {
                            "type": "string",
                            "description": "Stringified version of command line arguments passed to the pipe program. Token ${debuggerCommand} in pipeArgs will get replaced by the full debugger command, this token can be specified inline with other arguments. If ${debuggerCommand} isn't used in any argument, the full debugger command will be instead be added to the end of the argument list.",
                            "default": ""
                          }
                        ],
                        "default": []
                      },
                      "quoteArgs": {
                        "type": "boolean",
                        "description": "Should arguments that contain characters that need to be quoted (example: spaces) be quoted? Defaults to 'true'. If set to false, the debugger command will no longer be automatically quoted.",
                        "default": true
                      },
                      "pipeEnv": {
                        "type": "object",
                        "additionalProperties": {
                          "type": "string"
                        },
                        "description": "Environment variables passed to the pipe program.",
                        "default": {}
                      }
                    }
                  },
                  "osx": {
                    "description": "OSX-specific pipe launch configuration options",
                    "default": {
                      "pipeCwd": "${workspaceFolder}",
                      "pipeProgram": "enter the fully qualified path for the pipe program name, for example '/usr/bin/ssh'",
                      "pipeArgs": []
                    },
                    "type": "object",
                    "properties": {
                      "pipeCwd": {
                        "type": "string",
                        "description": "The fully qualified path to the working directory for the pipe program.",
                        "default": "${workspaceFolder}"
                      },
                      "pipeProgram": {
                        "type": "string",
                        "description": "The fully qualified pipe command to execute.",
                        "default": "enter the fully qualified path for the pipe program name, for example '/usr/bin/ssh'"
                      },
                      "pipeArgs": {
                        "anyOf": [
                          {
                            "type": "array",
                            "description": "Command line arguments passed to the pipe program. Token ${debuggerCommand} in pipeArgs will get replaced by the full debugger command, this token can be specified inline with other arguments. If ${debuggerCommand} isn't used in any argument, the full debugger command will be instead be added to the end of the argument list.",
                            "items": {
                              "type": "string"
                            },
                            "default": []
                          },
                          {
                            "type": "string",
                            "description": "Stringified version of command line arguments passed to the pipe program. Token ${debuggerCommand} in pipeArgs will get replaced by the full debugger command, this token can be specified inline with other arguments. If ${debuggerCommand} isn't used in any argument, the full debugger command will be instead be added to the end of the argument list.",
                            "default": ""
                          }
                        ],
                        "default": []
                      },
                      "quoteArgs": {
                        "type": "boolean",
                        "description": "Should arguments that contain characters that need to be quoted (example: spaces) be quoted? Defaults to 'true'. If set to false, the debugger command will no longer be automatically quoted.",
                        "default": true
                      },
                      "pipeEnv": {
                        "type": "object",
                        "additionalProperties": {
                          "type": "string"
                        },
                        "description": "Environment variables passed to the pipe program.",
                        "default": {}
                      }
                    }
                  },
                  "linux": {
                    "description": "Linux-specific pipe launch configuration options",
                    "default": {
                      "pipeCwd": "${workspaceFolder}",
                      "pipeProgram": "enter the fully qualified path for the pipe program name, for example '/usr/bin/ssh'",
                      "pipeArgs": []
                    },
                    "type": "object",
                    "properties": {
                      "pipeCwd": {
                        "type": "string",
                        "description": "The fully qualified path to the working directory for the pipe program.",
                        "default": "${workspaceFolder}"
                      },
                      "pipeProgram": {
                        "type": "string",
                        "description": "The fully qualified pipe command to execute.",
                        "default": "enter the fully qualified path for the pipe program name, for example '/usr/bin/ssh'"
                      },
                      "pipeArgs": {
                        "anyOf": [
                          {
                            "type": "array",
                            "description": "Command line arguments passed to the pipe program. Token ${debuggerCommand} in pipeArgs will get replaced by the full debugger command, this token can be specified inline with other arguments. If ${debuggerCommand} isn't used in any argument, the full debugger command will be instead be added to the end of the argument list.",
                            "items": {
                              "type": "string"
                            },
                            "default": []
                          },
                          {
                            "type": "string",
                            "description": "Stringified version of command line arguments passed to the pipe program. Token ${debuggerCommand} in pipeArgs will get replaced by the full debugger command, this token can be specified inline with other arguments. If ${debuggerCommand} isn't used in any argument, the full debugger command will be instead be added to the end of the argument list.",
                            "default": ""
                          }
                        ],
                        "default": []
                      },
                      "quoteArgs": {
                        "type": "boolean",
                        "description": "Should arguments that contain characters that need to be quoted (example: spaces) be quoted? Defaults to 'true'. If set to false, the debugger command will no longer be automatically quoted.",
                        "default": true
                      },
                      "pipeEnv": {
                        "type": "object",
                        "additionalProperties": {
                          "type": "string"
                        },
                        "description": "Environment variables passed to the pipe program.",
                        "default": {}
                      }
                    }
                  }
                }
              },
              "suppressJITOptimizations": {
                "type": "boolean",
                "markdownDescription": "If true, when an optimized module (.dll compiled in the Release configuration) loads in the target process, the debugger will ask the Just-In-Time compiler to generate code with optimizations disabled. [More information](https://aka.ms/VSCode-CS-LaunchJson#suppress-jit-optimizations)",
                "default": false
              },
              "symbolOptions": {
                "description": "Options to control how symbols (.pdb files) are found and loaded.",
                "default": {
                  "searchPaths": [],
                  "searchMicrosoftSymbolServer": false,
                  "searchNuGetOrgSymbolServer": false
                },
                "type": "object",
                "properties": {
                  "searchPaths": {
                    "type": "array",
                    "items": {
                      "type": "string"
                    },
                    "description": "Array of symbol server URLs (example: http\u200b://MyExampleSymbolServer) or directories (example: /build/symbols) to search for .pdb files. These directories will be searched in addition to the default locations -- next to the module and the path where the pdb was originally dropped to.",
                    "default": []
                  },
                  "searchMicrosoftSymbolServer": {
                    "type": "boolean",
                    "description": "If 'true' the Microsoft Symbol server (https\u200b://msdl.microsoft.com\u200b/download/symbols) is added to the symbols search path. If unspecified, this option defaults to 'false'.",
                    "default": false
                  },
                  "searchNuGetOrgSymbolServer": {
                    "type": "boolean",
                    "description": "If 'true' the NuGet.org symbol server (https\u200b://symbols.nuget.org\u200b/download/symbols) is added to the symbols search path. If unspecified, this option defaults to 'false'.",
                    "default": false
                  },
                  "cachePath": {
                    "type": "string",
                    "description": "Directory where symbols downloaded from symbol servers should be cached. If unspecified, on Windows the debugger will default to %TEMP%\\SymbolCache, and on Linux and macOS the debugger will default to ~/.dotnet/symbolcache.",
                    "default": ""
                  },
                  "moduleFilter": {
                    "description": "Provides options to control which modules (.dll files) the debugger will attempt to load symbols (.pdb files) for.",
                    "default": {
                      "mode": "loadAllButExcluded",
                      "excludedModules": []
                    },
                    "type": "object",
                    "required": [
                      "mode"
                    ],
                    "properties": {
                      "mode": {
                        "type": "string",
                        "enum": [
                          "loadAllButExcluded",
                          "loadOnlyIncluded"
                        ],
                        "enumDescriptions": [
                          "Load symbols for all modules unless the module is in the 'excludedModules' array.",
                          "Do not attempt to load symbols for ANY module unless it is in the 'includedModules' array, or it is included through the 'includeSymbolsNextToModules' setting."
                        ],
                        "description": "Controls which of the two basic operating modes the module filter operates in.",
                        "default": "loadAllButExcluded"
                      },
                      "excludedModules": {
                        "type": "array",
                        "items": {
                          "type": "string"
                        },
                        "description": "Array of modules that the debugger should NOT load symbols for. Wildcards (example: MyCompany.*.dll) are supported.\n\nThis property is ignored unless 'mode' is set to 'loadAllButExcluded'.",
                        "default": []
                      },
                      "includedModules": {
                        "type": "array",
                        "items": {
                          "type": "string"
                        },
                        "description": "Array of modules that the debugger should load symbols for. Wildcards (example: MyCompany.*.dll) are supported.\n\nThis property is ignored unless 'mode' is set to 'loadOnlyIncluded'.",
                        "default": []
                      },
                      "includeSymbolsNextToModules": {
                        "type": "boolean",
                        "description": "If true, for any module NOT in the 'includedModules' array, the debugger will still check next to the module itself and the launching executable, but it will not check paths on the symbol search list. This option defaults to 'true'.\n\nThis property is ignored unless 'mode' is set to 'loadOnlyIncluded'.",
                        "default": true
                      }
                    }
                  }
                }
              },
              "sourceLinkOptions": {
                "markdownDescription": "Options to control how Source Link connects to web servers. [More information](https://aka.ms/VSCode-CS-LaunchJson#source-link-options)",
                "default": {
                  "*": {
                    "enabled": true
                  }
                },
                "type": "object",
                "additionalItems": {
                  "type": "object",
                  "properties": {
                    "enabled": {
                      "title": "boolean",
                      "markdownDescription": "Is Source Link enabled for this URL? If unspecified, this option defaults to `true`.",
                      "default": "true"
                    }
                  }
                }
              },
              "allowFastEvaluate": {
                "type": "boolean",
                "description": "When true (the default state), the debugger will attempt faster evaluation by simulating execution of simple properties and methods.",
                "default": true
              },
              "targetOutputLogPath": {
                "type": "string",
                "description": "When set, text that the target application writes to stdout and stderr (ex: Console.WriteLine) will be saved to the specified file. This option is ignored if console is set to something other than internalConsole. E.g. '${workspaceFolder}/out.txt'",
                "default": ""
              },
              "targetArchitecture": {
                "type": "string",
                "markdownDescription": "[Only supported in local macOS debugging]\n\nThe architecture of the debuggee. This will automatically be detected unless this parameter is set. Allowed values are `x86_64` or `arm64`.",
                "enum": [
                  "x86_64",
                  "arm64"
                ]
              },
              "checkForDevCert": {
                "type": "boolean",
                "description": "If you are launching a web project on Windows or macOS and this is enabled, the debugger will check if the computer has a self-signed HTTPS certificate used to develop web servers running on https endpoints. If unspecified, defaults to true when `serverReadyAction` is set. This option does nothing on Linux, VS Code remote, and VS Code Web UI scenarios. If the HTTPS certificate is not found or isn't trusted, the user will be prompted to install/trust it.",
                "default": true
              }
            }
          },
          "attach": {
            "type": "object",
            "required": [],
            "properties": {
              "processName": {
                "type": "string",
                "default": "",
                "markdownDescription": "The process name to attach to. If this is used, `processId` should not be used."
              },
              "processId": {
                "anyOf": [
                  {
                    "type": "string",
                    "markdownDescription": "The process id to attach to. Use \"\" to get a list of running processes to attach to. If `processId` used, `processName` should not be used.",
                    "default": ""
                  },
                  {
                    "type": "integer",
                    "markdownDescription": "The process id to attach to. Use \"\" to get a list of running processes to attach to. If `processId` used, `processName` should not be used.",
                    "default": 0
                  }
                ]
              },
              "sourceFileMap": {
                "type": "object",
                "markdownDescription": "Maps build-time paths to local source locations. All instances of build-time path will be replaced with the local source path.\n\nExample:\n\n`{\"<build-path>\":\"<local-source-path>\"}`",
                "additionalProperties": {
                  "type": "string"
                }
              },
              "justMyCode": {
                "type": "boolean",
                "markdownDescription": "Flag to only show user code. This option defaults to `true`.",
                "default": true
              },
              "requireExactSource": {
                "type": "boolean",
                "markdownDescription": "Flag to require current source code to match the pdb. This option defaults to `true`.",
                "default": true
              },
              "enableStepFiltering": {
                "type": "boolean",
                "markdownDescription": "Flag to enable stepping over Properties and Operators. This option defaults to `true`.",
                "default": true
              },
              "logging": {
                "description": "Flags to determine what types of messages should be logged to the output window.",
                "type": "object",
                "required": [],
                "default": {},
                "properties": {
                  "exceptions": {
                    "type": "boolean",
                    "markdownDescription": "Flag to determine whether exception messages should be logged to the output window. This option defaults to `true`.",
                    "default": true
                  },
                  "moduleLoad": {
                    "type": "boolean",
                    "markdownDescription": "Flag to determine whether module load events should be logged to the output window. This option defaults to `true`.",
                    "default": true
                  },
                  "programOutput": {
                    "type": "boolean",
                    "markdownDescription": "Flag to determine whether program output should be logged to the output window when not using an external console. This option defaults to `true`.",
                    "default": true
                  },
                  "engineLogging": {
                    "type": "boolean",
                    "markdownDescription": "Flag to determine whether diagnostic engine logs should be logged to the output window. This option defaults to `false`.",
                    "default": false
                  },
                  "browserStdOut": {
                    "type": "boolean",
                    "markdownDescription": "Flag to determine if stdout text from the launching the web browser should be logged to the output window. This option defaults to `true`.",
                    "default": true
                  },
                  "elapsedTiming": {
                    "type": "boolean",
                    "markdownDescription": "If true, engine logging will include `adapterElapsedTime` and `engineElapsedTime` properties to indicate the amount of time, in microseconds, that a request took. This option defaults to `false`.",
                    "default": false
                  },
                  "threadExit": {
                    "type": "boolean",
                    "markdownDescription": "Controls if a message is logged when a thread in the target process exits. This option defaults to `false`.",
                    "default": false
                  },
                  "processExit": {
                    "type": "boolean",
                    "markdownDescription": "Controls if a message is logged when the target process exits, or debugging is stopped. This option defaults to `true`.",
                    "default": true
                  }
                }
              },
              "pipeTransport": {
                "description": "When present, this tells the debugger to connect to a remote computer using another executable as a pipe that will relay standard input/output between VS Code and the .NET Core debugger backend executable (vsdbg).",
                "type": "object",
                "required": [
                  "debuggerPath"
                ],
                "default": {
                  "pipeCwd": "${workspaceFolder}",
                  "pipeProgram": "enter the fully qualified path for the pipe program name, for example '/usr/bin/ssh'",
                  "pipeArgs": [],
                  "debuggerPath": "enter the path for the debugger on the target machine, for example ~/vsdbg/vsdbg"
                },
                "properties": {
                  "pipeCwd": {
                    "type": "string",
                    "description": "The fully qualified path to the working directory for the pipe program.",
                    "default": "${workspaceFolder}"
                  },
                  "pipeProgram": {
                    "type": "string",
                    "description": "The fully qualified pipe command to execute.",
                    "default": "enter the fully qualified path for the pipe program name, for example '/usr/bin/ssh'"
                  },
                  "pipeArgs": {
                    "anyOf": [
                      {
                        "type": "array",
                        "description": "Command line arguments passed to the pipe program. Token ${debuggerCommand} in pipeArgs will get replaced by the full debugger command, this token can be specified inline with other arguments. If ${debuggerCommand} isn't used in any argument, the full debugger command will be instead be added to the end of the argument list.",
                        "items": {
                          "type": "string"
                        },
                        "default": []
                      },
                      {
                        "type": "string",
                        "description": "Stringified version of command line arguments passed to the pipe program. Token ${debuggerCommand} in pipeArgs will get replaced by the full debugger command, this token can be specified inline with other arguments. If ${debuggerCommand} isn't used in any argument, the full debugger command will be instead be added to the end of the argument list.",
                        "default": ""
                      }
                    ],
                    "default": []
                  },
                  "debuggerPath": {
                    "type": "string",
                    "description": "The full path to the debugger on the target machine.",
                    "default": "enter the path for the debugger on the target machine, for example ~/vsdbg/vsdbg"
                  },
                  "pipeEnv": {
                    "type": "object",
                    "additionalProperties": {
                      "type": "string"
                    },
                    "description": "Environment variables passed to the pipe program.",
                    "default": {}
                  },
                  "quoteArgs": {
                    "type": "boolean",
                    "description": "Should arguments that contain characters that need to be quoted (example: spaces) be quoted? Defaults to 'true'. If set to false, the debugger command will no longer be automatically quoted.",
                    "default": true
                  },
                  "windows": {
                    "description": "Windows-specific pipe launch configuration options",
                    "default": {
                      "pipeCwd": "${workspaceFolder}",
                      "pipeProgram": "enter the fully qualified path for the pipe program name, for example 'c:\\tools\\plink.exe'",
                      "pipeArgs": []
                    },
                    "type": "object",
                    "properties": {
                      "pipeCwd": {
                        "type": "string",
                        "description": "The fully qualified path to the working directory for the pipe program.",
                        "default": "${workspaceFolder}"
                      },
                      "pipeProgram": {
                        "type": "string",
                        "description": "The fully qualified pipe command to execute.",
                        "default": "enter the fully qualified path for the pipe program name, for example '/usr/bin/ssh'"
                      },
                      "pipeArgs": {
                        "anyOf": [
                          {
                            "type": "array",
                            "description": "Command line arguments passed to the pipe program. Token ${debuggerCommand} in pipeArgs will get replaced by the full debugger command, this token can be specified inline with other arguments. If ${debuggerCommand} isn't used in any argument, the full debugger command will be instead be added to the end of the argument list.",
                            "items": {
                              "type": "string"
                            },
                            "default": []
                          },
                          {
                            "type": "string",
                            "description": "Stringified version of command line arguments passed to the pipe program. Token ${debuggerCommand} in pipeArgs will get replaced by the full debugger command, this token can be specified inline with other arguments. If ${debuggerCommand} isn't used in any argument, the full debugger command will be instead be added to the end of the argument list.",
                            "default": ""
                          }
                        ],
                        "default": []
                      },
                      "quoteArgs": {
                        "type": "boolean",
                        "description": "Should arguments that contain characters that need to be quoted (example: spaces) be quoted? Defaults to 'true'. If set to false, the debugger command will no longer be automatically quoted.",
                        "default": true
                      },
                      "pipeEnv": {
                        "type": "object",
                        "additionalProperties": {
                          "type": "string"
                        },
                        "description": "Environment variables passed to the pipe program.",
                        "default": {}
                      }
                    }
                  },
                  "osx": {
                    "description": "OSX-specific pipe launch configuration options",
                    "default": {
                      "pipeCwd": "${workspaceFolder}",
                      "pipeProgram": "enter the fully qualified path for the pipe program name, for example '/usr/bin/ssh'",
                      "pipeArgs": []
                    },
                    "type": "object",
                    "properties": {
                      "pipeCwd": {
                        "type": "string",
                        "description": "The fully qualified path to the working directory for the pipe program.",
                        "default": "${workspaceFolder}"
                      },
                      "pipeProgram": {
                        "type": "string",
                        "description": "The fully qualified pipe command to execute.",
                        "default": "enter the fully qualified path for the pipe program name, for example '/usr/bin/ssh'"
                      },
                      "pipeArgs": {
                        "anyOf": [
                          {
                            "type": "array",
                            "description": "Command line arguments passed to the pipe program. Token ${debuggerCommand} in pipeArgs will get replaced by the full debugger command, this token can be specified inline with other arguments. If ${debuggerCommand} isn't used in any argument, the full debugger command will be instead be added to the end of the argument list.",
                            "items": {
                              "type": "string"
                            },
                            "default": []
                          },
                          {
                            "type": "string",
                            "description": "Stringified version of command line arguments passed to the pipe program. Token ${debuggerCommand} in pipeArgs will get replaced by the full debugger command, this token can be specified inline with other arguments. If ${debuggerCommand} isn't used in any argument, the full debugger command will be instead be added to the end of the argument list.",
                            "default": ""
                          }
                        ],
                        "default": []
                      },
                      "quoteArgs": {
                        "type": "boolean",
                        "description": "Should arguments that contain characters that need to be quoted (example: spaces) be quoted? Defaults to 'true'. If set to false, the debugger command will no longer be automatically quoted.",
                        "default": true
                      },
                      "pipeEnv": {
                        "type": "object",
                        "additionalProperties": {
                          "type": "string"
                        },
                        "description": "Environment variables passed to the pipe program.",
                        "default": {}
                      }
                    }
                  },
                  "linux": {
                    "description": "Linux-specific pipe launch configuration options",
                    "default": {
                      "pipeCwd": "${workspaceFolder}",
                      "pipeProgram": "enter the fully qualified path for the pipe program name, for example '/usr/bin/ssh'",
                      "pipeArgs": []
                    },
                    "type": "object",
                    "properties": {
                      "pipeCwd": {
                        "type": "string",
                        "description": "The fully qualified path to the working directory for the pipe program.",
                        "default": "${workspaceFolder}"
                      },
                      "pipeProgram": {
                        "type": "string",
                        "description": "The fully qualified pipe command to execute.",
                        "default": "enter the fully qualified path for the pipe program name, for example '/usr/bin/ssh'"
                      },
                      "pipeArgs": {
                        "anyOf": [
                          {
                            "type": "array",
                            "description": "Command line arguments passed to the pipe program. Token ${debuggerCommand} in pipeArgs will get replaced by the full debugger command, this token can be specified inline with other arguments. If ${debuggerCommand} isn't used in any argument, the full debugger command will be instead be added to the end of the argument list.",
                            "items": {
                              "type": "string"
                            },
                            "default": []
                          },
                          {
                            "type": "string",
                            "description": "Stringified version of command line arguments passed to the pipe program. Token ${debuggerCommand} in pipeArgs will get replaced by the full debugger command, this token can be specified inline with other arguments. If ${debuggerCommand} isn't used in any argument, the full debugger command will be instead be added to the end of the argument list.",
                            "default": ""
                          }
                        ],
                        "default": []
                      },
                      "quoteArgs": {
                        "type": "boolean",
                        "description": "Should arguments that contain characters that need to be quoted (example: spaces) be quoted? Defaults to 'true'. If set to false, the debugger command will no longer be automatically quoted.",
                        "default": true
                      },
                      "pipeEnv": {
                        "type": "object",
                        "additionalProperties": {
                          "type": "string"
                        },
                        "description": "Environment variables passed to the pipe program.",
                        "default": {}
                      }
                    }
                  }
                }
              },
              "suppressJITOptimizations": {
                "type": "boolean",
                "markdownDescription": "If true, when an optimized module (.dll compiled in the Release configuration) loads in the target process, the debugger will ask the Just-In-Time compiler to generate code with optimizations disabled. [More information](https://aka.ms/VSCode-CS-LaunchJson#suppress-jit-optimizations)",
                "default": false
              },
              "symbolOptions": {
                "description": "Options to control how symbols (.pdb files) are found and loaded.",
                "default": {
                  "searchPaths": [],
                  "searchMicrosoftSymbolServer": false,
                  "searchNuGetOrgSymbolServer": false
                },
                "type": "object",
                "properties": {
                  "searchPaths": {
                    "type": "array",
                    "items": {
                      "type": "string"
                    },
                    "description": "Array of symbol server URLs (example: http\u200b://MyExampleSymbolServer) or directories (example: /build/symbols) to search for .pdb files. These directories will be searched in addition to the default locations -- next to the module and the path where the pdb was originally dropped to.",
                    "default": []
                  },
                  "searchMicrosoftSymbolServer": {
                    "type": "boolean",
                    "description": "If 'true' the Microsoft Symbol server (https\u200b://msdl.microsoft.com\u200b/download/symbols) is added to the symbols search path. If unspecified, this option defaults to 'false'.",
                    "default": false
                  },
                  "searchNuGetOrgSymbolServer": {
                    "type": "boolean",
                    "description": "If 'true' the NuGet.org symbol server (https\u200b://symbols.nuget.org\u200b/download/symbols) is added to the symbols search path. If unspecified, this option defaults to 'false'.",
                    "default": false
                  },
                  "cachePath": {
                    "type": "string",
                    "description": "Directory where symbols downloaded from symbol servers should be cached. If unspecified, on Windows the debugger will default to %TEMP%\\SymbolCache, and on Linux and macOS the debugger will default to ~/.dotnet/symbolcache.",
                    "default": ""
                  },
                  "moduleFilter": {
                    "description": "Provides options to control which modules (.dll files) the debugger will attempt to load symbols (.pdb files) for.",
                    "default": {
                      "mode": "loadAllButExcluded",
                      "excludedModules": []
                    },
                    "type": "object",
                    "required": [
                      "mode"
                    ],
                    "properties": {
                      "mode": {
                        "type": "string",
                        "enum": [
                          "loadAllButExcluded",
                          "loadOnlyIncluded"
                        ],
                        "enumDescriptions": [
                          "Load symbols for all modules unless the module is in the 'excludedModules' array.",
                          "Do not attempt to load symbols for ANY module unless it is in the 'includedModules' array, or it is included through the 'includeSymbolsNextToModules' setting."
                        ],
                        "description": "Controls which of the two basic operating modes the module filter operates in.",
                        "default": "loadAllButExcluded"
                      },
                      "excludedModules": {
                        "type": "array",
                        "items": {
                          "type": "string"
                        },
                        "description": "Array of modules that the debugger should NOT load symbols for. Wildcards (example: MyCompany.*.dll) are supported.\n\nThis property is ignored unless 'mode' is set to 'loadAllButExcluded'.",
                        "default": []
                      },
                      "includedModules": {
                        "type": "array",
                        "items": {
                          "type": "string"
                        },
                        "description": "Array of modules that the debugger should load symbols for. Wildcards (example: MyCompany.*.dll) are supported.\n\nThis property is ignored unless 'mode' is set to 'loadOnlyIncluded'.",
                        "default": []
                      },
                      "includeSymbolsNextToModules": {
                        "type": "boolean",
                        "description": "If true, for any module NOT in the 'includedModules' array, the debugger will still check next to the module itself and the launching executable, but it will not check paths on the symbol search list. This option defaults to 'true'.\n\nThis property is ignored unless 'mode' is set to 'loadOnlyIncluded'.",
                        "default": true
                      }
                    }
                  }
                }
              },
              "sourceLinkOptions": {
                "markdownDescription": "Options to control how Source Link connects to web servers. [More information](https://aka.ms/VSCode-CS-LaunchJson#source-link-options)",
                "default": {
                  "*": {
                    "enabled": true
                  }
                },
                "type": "object",
                "additionalItems": {
                  "type": "object",
                  "properties": {
                    "enabled": {
                      "title": "boolean",
                      "markdownDescription": "Is Source Link enabled for this URL? If unspecified, this option defaults to `true`.",
                      "default": "true"
                    }
                  }
                }
              },
              "allowFastEvaluate": {
                "type": "boolean",
                "description": "When true (the default state), the debugger will attempt faster evaluation by simulating execution of simple properties and methods.",
                "default": true
              },
              "targetArchitecture": {
                "type": "string",
                "markdownDescription": "[Only supported in local macOS debugging]\n\nThe architecture of the debuggee. This will automatically be detected unless this parameter is set. Allowed values are `x86_64` or `arm64`.",
                "enum": [
                  "x86_64",
                  "arm64"
                ]
              }
            }
          }
        }
      },
      {
        "type": "blazorwasm",
        "label": "Blazor WebAssembly Debug",
        "initialConfigurations": [
          {
            "type": "blazorwasm",
            "name": "Launch and Debug Blazor WebAssembly Application",
            "request": "launch"
          }
        ],
        "configurationAttributes": {
          "launch": {
            "properties": {
              "cwd": {
                "type": "string",
                "description": "The directory of the Blazor WebAssembly app, defaults to the workspace folder.",
                "default": "${workspaceFolder}"
              },
              "url": {
                "type": "string",
                "description": "The URL of the application",
                "default": "https://localhost:5001"
              },
              "browser": {
                "type": "string",
                "description": "The debugging browser to launch (Edge or Chrome)",
                "default": "edge",
                "enum": [
                  "chrome",
                  "edge"
                ]
              },
              "trace": {
                "type": [
                  "boolean",
                  "string"
                ],
                "default": "true",
                "enum": [
                  "verbose",
                  true
                ],
                "description": "If true, verbose logs from JS debugger are sent to log file. If 'verbose', send logs to console."
              },
              "hosted": {
                "type": "boolean",
                "default": "false",
                "description": "True if the app is a hosted Blazor WebAssembly app, false otherwise."
              },
              "webRoot": {
                "type": "string",
                "default": "${workspaceFolder}",
                "description": "Specifies the absolute path to the webserver root."
              },
              "timeout": {
                "type": "number",
                "default": 30000,
                "description": "Retry for this number of milliseconds to connect to browser."
              },
              "program": {
                "type": "string",
                "default": "${workspaceFolder}/Server/bin/Debug/<target-framework>/<target-dll>",
                "description": "The path of the DLL to execute when launching a hosted server app"
              },
              "env": {
                "type": "object",
                "description": "Environment variables passed to dotnet. Only valid for hosted apps."
              },
              "dotNetConfig": {
                "description": "Options passed to the underlying .NET debugger. For more info, see https://github.com/dotnet/vscode-csharp/blob/main/debugger.md.",
                "type": "object",
                "required": [],
                "default": {},
                "properties": {
                  "justMyCode": {
                    "type": "boolean",
                    "description": "Optional flag to only show user code.",
                    "default": true
                  },
                  "logging": {
                    "description": "Optional flags to determine what types of messages should be logged to the output window. Applicable only for the app server of hosted Blazor WASM apps.",
                    "type": "object",
                    "required": [],
                    "default": {},
                    "properties": {
                      "exceptions": {
                        "type": "boolean",
                        "description": "Optional flag to determine whether exception messages should be logged to the output window.",
                        "default": true
                      },
                      "moduleLoad": {
                        "type": "boolean",
                        "description": "Optional flag to determine whether module load events should be logged to the output window.",
                        "default": true
                      },
                      "programOutput": {
                        "type": "boolean",
                        "description": "Optional flag to determine whether program output should be logged to the output window when not using an external console.",
                        "default": true
                      },
                      "engineLogging": {
                        "type": "boolean",
                        "description": "Optional flag to determine whether diagnostic engine logs should be logged to the output window.",
                        "default": false
                      },
                      "browserStdOut": {
                        "type": "boolean",
                        "description": "Optional flag to determine if stdout text from the launching the web browser should be logged to the output window.",
                        "default": true
                      },
                      "elapsedTiming": {
                        "type": "boolean",
                        "description": "If true, engine logging will include `adapterElapsedTime` and `engineElapsedTime` properties to indicate the amount of time, in microseconds, that a request took.",
                        "default": false
                      },
                      "threadExit": {
                        "type": "boolean",
                        "description": "Controls if a message is logged when a thread in the target process exits. Default: `false`.",
                        "default": false
                      },
                      "processExit": {
                        "type": "boolean",
                        "description": "Controls if a message is logged when the target process exits, or debugging is stopped. Default: `true`.",
                        "default": true
                      }
                    }
                  },
                  "sourceFileMap": {
                    "type": "object",
                    "description": "Optional source file mappings passed to the debug engine. Example: '{ \"C:\\foo\":\"/home/user/foo\" }'",
                    "additionalProperties": {
                      "type": "string"
                    },
                    "default": {
                      "<insert-source-path-here>": "<insert-target-path-here>"
                    }
                  }
                }
              },
              "browserConfig": {
                "description": "Options based to the underlying JavaScript debugger. For more info, see https://github.com/microsoft/vscode-js-debug/blob/master/OPTIONS.md.",
                "type": "object",
                "required": [],
                "default": {},
                "properties": {
                  "outputCapture": {
                    "enum": [
                      "console",
                      "std"
                    ],
                    "description": "From where to capture output messages: the default debug API if set to `console`, or stdout/stderr streams if set to `std`.",
                    "default": "console"
                  }
                }
              }
            }
          },
          "attach": {
            "properties": {
              "url": {
                "type": "string",
                "description": "The URL of the application",
                "default": "https://localhost:5001"
              },
              "cwd": {
                "type": "string",
                "description": "The directory of the Blazor WebAssembly app, defaults to the workspace folder.",
                "default": "${workspaceFolder}"
              },
              "browser": {
                "type": "string",
                "description": "The debugging browser to launch (Edge or Chrome)",
                "default": "chrome",
                "enum": [
                  "chrome",
                  "edge"
                ]
              },
              "trace": {
                "type": [
                  "boolean",
                  "string"
                ],
                "default": "true",
                "enum": [
                  "verbose",
                  true
                ],
                "description": "If true, verbose logs from JS debugger are sent to log file. If 'verbose', send logs to console."
              },
              "webRoot": {
                "type": "string",
                "default": "${workspaceFolder}",
                "description": "Specifies the absolute path to the webserver root."
              },
              "timeout": {
                "type": "number",
                "default": 30000,
                "description": "Retry for this number of milliseconds to connect to browser."
              }
            }
          }
        }
      },
      {
        "type": "dotnet",
        "label": "C#",
        "languages": [
          "csharp",
          "razor",
          "aspnetcorerazor"
        ],
        "variables": {},
        "aiKey": "AIF-d9b70cd4-b9f9-4d70-929b-a071c400b217",
        "configurationAttributes": {
          "launch": {
            "type": "object",
            "required": [
              "projectPath"
            ],
            "properties": {
              "projectPath": {
                "type": "string",
                "description": "Path to the .csproj file.",
                "default": "${workspaceFolder}/<insert-project-name-here>.csproj"
              },
              "launchConfigurationId": {
                "type": "string",
                "description": "The launch configuration id to use. Empty string will use the current active configuration."
              }
            }
          }
        },
        "configurationSnippets": []
      }
    ],
    "semanticTokenTypes": [
      {
        "id": "razorComponentElement",
        "description": "A Razor component element"
      },
      {
        "id": "razorComponentAttribute",
        "description": "A Razor component attribute"
      },
      {
        "id": "razorTagHelperElement",
        "description": "A Razor TagHelper Element"
      },
      {
        "id": "razorTagHelperAttribute",
        "description": "A Razor TagHelper Attribute"
      },
      {
        "id": "razorTransition",
        "description": "A Razor transition"
      },
      {
        "id": "razorDirectiveAttribute",
        "description": "A Razor Directive Attribute"
      },
      {
        "id": "razorDirectiveColon",
        "description": "A colon between directive attribute parameters"
      },
      {
        "id": "razorDirective",
        "description": "A Razor directive such as 'code' or 'function'"
      },
      {
        "id": "razorComment",
        "description": "A Razor comment"
      },
      {
        "id": "markupCommentPunctuation",
        "description": "The '@' or '*' of a Razor comment."
      },
      {
        "id": "markupTagDelimiter",
        "description": "Markup delimiters like '<', '>', and '/'."
      },
      {
        "id": "markupOperator",
        "description": "Delimiter for Markup Attribute Key-Value pairs."
      },
      {
        "id": "markupElement",
        "description": "The name of a Markup element."
      },
      {
        "id": "markupAttribute",
        "description": "The name of a Markup attribute."
      },
      {
        "id": "markupComment",
        "description": "The contents of a Markup comment."
      },
      {
        "id": "markupCommentPunctuation",
        "description": "The begining or ending punctuation of a Markup comment."
      },
      {
        "id": "excludedCode",
        "description": "A token that represents inactive code."
      },
      {
        "id": "controlKeyword",
        "description": "A token that represents a control-flow keyword.",
        "superType": "keyword"
      },
      {
        "id": "operatorOverloaded",
        "description": "A declaration or reference to an overloaded operator."
      },
      {
        "id": "whitespace",
        "description": "A token that represents whitespace."
      },
      {
        "id": "text",
        "description": "A token that represents text."
      },
      {
        "id": "preprocessorText",
        "description": "Text associated with a preprocessor directive."
      },
      {
        "id": "punctuation",
        "description": "A token that represents punctuation."
      },
      {
        "id": "stringVerbatim",
        "superType": "string",
        "description": "A token that represents a verbatim string."
      },
      {
        "id": "stringEscapeCharacter",
        "superType": "string",
        "description": "An escape character within a string."
      },
      {
        "id": "recordClass",
        "superType": "class",
        "description": "A definition or reference to a record class type."
      },
      {
        "id": "delegate",
        "superType": "method",
        "description": "A definition or reference to a delegate type."
      },
      {
        "id": "module",
        "superType": "namespace",
        "description": "A definition or reference to a module name."
      },
      {
        "id": "recordStruct",
        "superType": "struct",
        "description": "A definition or reference to a record struct type."
      },
      {
        "id": "field",
        "superType": "property",
        "description": "A definition or reference to a field."
      },
      {
        "id": "constant",
        "superType": "variable",
        "description": "A definition or reference to a constant."
      },
      {
        "id": "extensionMethod",
        "superType": "method",
        "description": "A definition or reference to an extension method"
      },
      {
        "id": "xmlDocCommentAttributeName",
        "description": "A token that represents an attribute in an XML documentation comment"
      },
      {
        "id": "xmlDocCommentAttributeQuotes",
        "description": "A token that represents an attribute quote in an XML documentation comment"
      },
      {
        "id": "xmlDocCommentAttributeValue",
        "description": "A token that represents an attribute value in an XML documentation comment"
      },
      {
        "id": "xmlDocCommentCDataSection",
        "description": "A token that represents a CDATA section in an XML documentation comment"
      },
      {
        "id": "xmlDocCommentComment",
        "description": "A token that represents a comment in an XML documentation comment"
      },
      {
        "id": "xmlDocCommentDelimiter",
        "description": "A token that represents a delimeter in an XML documentation comment"
      },
      {
        "id": "xmlDocCommentEntityReference",
        "description": "A token that represents reference to an entity in an XML documentation comment"
      },
      {
        "id": "xmlDocCommentName",
        "description": "A token that represents a name in an XML documentation comment"
      },
      {
        "id": "xmlDocCommentProcessingInstruction",
        "description": "A token that represents a processing instruction in an XML documentation comment"
      },
      {
        "id": "xmlDocCommentText",
        "description": "A token that represents text in an XML documentation comment"
      },
      {
        "id": "xmlLiteralAttributeName",
        "description": "A token that represents an attribute name in an XML literal"
      },
      {
        "id": "xmlLiteralAttributeQuotes",
        "description": "A token that represents an attribute quote in an XML literal"
      },
      {
        "id": "xmlLiteralAttributeValue",
        "description": "A token that represents an attribute value in an XML literal"
      },
      {
        "id": "xmlLiteralCDataSection",
        "description": "A token that represents a CDATA section in an XML literal"
      },
      {
        "id": "xmlLiteralComment",
        "description": "A token that represents a comment in an XML literal"
      },
      {
        "id": "xmlLiteralDelimiter",
        "description": "A token that represents a delimiter in an XML literal"
      },
      {
        "id": "xmlLiteralEmbeddedExpression",
        "description": "A token that represents an emebedded expression in an XML literal"
      },
      {
        "id": "xmlLiteralEntityReference",
        "description": "A token that represents a reference to an entity in an XML literal"
      },
      {
        "id": "xmlLiteralName",
        "description": "A token that represents a name in an XML literal"
      },
      {
        "id": "xmlLiteralProcessingInstruction",
        "description": "A token that represents a processing instruction in an XML literal"
      },
      {
        "id": "xmlLiteralText",
        "description": "A token that represents text in an XML literal"
      },
      {
        "id": "regexComment",
        "description": "A token that represents a comment in a regex string"
      },
      {
        "id": "regexCharacterClass",
        "description": "A token that represents a character class in a regex string"
      },
      {
        "id": "regexAnchor",
        "description": "A token that represents an anchor in a regex string"
      },
      {
        "id": "regexQuantifier",
        "description": "A token that represents a quantifier in a regex string"
      },
      {
        "id": "regexGrouping",
        "description": "A token that represents a group in a regex string"
      },
      {
        "id": "regexAlternation",
        "description": "A token that represents an alternation in a regex string"
      },
      {
        "id": "regexText",
        "description": "A token that represents text in a regex string"
      },
      {
        "id": "regexSelfEscapedCharacter",
        "description": "A token that represents a self escaped character in a regex string"
      },
      {
        "id": "regexOtherEscape",
        "description": "A token that represents an escape in a regex string"
      },
      {
        "id": "jsonComment",
        "description": "A token that represents a comment in a JSON string"
      },
      {
        "id": "jsonNumber",
        "description": "A token that represents a number in a JSON string"
      },
      {
        "id": "jsonString",
        "description": "A token that represents a string in a JSON string"
      },
      {
        "id": "jsonKeyword",
        "description": "A token that represents a keyword in a JSON string"
      },
      {
        "id": "jsonText",
        "description": "A token that represents text in a JSON string"
      },
      {
        "id": "jsonOperator",
        "description": "A token that represents an operator in a JSON string"
      },
      {
        "id": "jsonPunctuation",
        "description": "A token that represents punctuation in a JSON string"
      },
      {
        "id": "jsonArray",
        "description": "A token that represents an array in a JSON string"
      },
      {
        "id": "jsonObject",
        "description": "A token that represents an object in a JSON string"
      },
      {
        "id": "jsonPropertyName",
        "description": "A token that represents a property name in a JSON string"
      },
      {
        "id": "jsonConstructorName",
        "description": "A token that represents a constructor in a JSON string"
      }
    ],
    "semanticTokenModifiers": [],
    "semanticTokenScopes": [
      {
        "language": "aspnetcorerazor",
        "scopes": {
          "razorComponentElement": [
            "entity.name.class.element.component"
          ],
          "razorComponentAttribute": [
            "entity.name.class.attribute.component"
          ],
          "razorTagHelperElement": [
            "entity.name.class.element.taghelper"
          ],
          "razorTagHelperAttribute": [
            "entity.name.class.attribute.taghelper"
          ],
          "razorTransition": [
            "keyword.control.razor.transition"
          ],
          "razorDirectiveAttribute": [
            "keyword.control.razor.directive.attribute",
            "keyword.control.cshtml.directive.attribute"
          ],
          "razorDirectiveColon": [
            "keyword.control.razor.directive.colon",
            "keyword.control.cshtml.directive.colon"
          ],
          "razorDirective": [
            "keyword.control.razor.directive",
            "keyword.control.cshtml.directive"
          ],
          "razorComment": [
            "comment.block.razor"
          ],
          "razorCommentTransition": [
            "meta.comment.razor",
            "keyword.control.cshtml.transition"
          ],
          "razorCommentStar": [
            "keyword.control.razor.comment.star",
            "meta.comment.razor"
          ],
          "angleBracket": [
            "punctuation.definition.tag"
          ],
          "forwardSlash": [
            "punctuation.definition.tag"
          ],
          "equals": [
            "punctuation.separator.key-value.html"
          ],
          "markupElement": [
            "entity.name.tag.html"
          ],
          "markupAttribute": [
            "entity.other.attribute-name.html"
          ],
          "markupComment": [
            "comment.block.html"
          ],
          "markupCommentPunctuation": [
            "punctuation.definition.comment.html",
            "comment.block.html"
          ]
        }
      },
      {
        "language": "csharp",
        "scopes": {
          "namespace": [
            "entity.name.type.namespace.cs"
          ],
          "type": [
            "entity.name.type"
          ],
          "class": [
            "entity.name.type.class.cs"
          ],
          "enum": [
            "entity.name.type.enum.cs"
          ],
          "interface": [
            "entity.name.type.interface.cs"
          ],
          "struct": [
            "entity.name.type.struct.cs"
          ],
          "typeParameter": [
            "entity.name.type.type-parameter.cs"
          ],
          "parameter": [
            "entity.name.variable.parameter.cs"
          ],
          "variable": [
            "entity.name.variable.local.cs"
          ],
          "property": [
            "variable.other.property.cs"
          ],
          "enumMember": [
            "variable.other.enummember.cs"
          ],
          "method": [
            "entity.name.function.member.cs"
          ],
          "macro": [
            "keyword.preprocessor.cs"
          ],
          "keyword": [
            "keyword.cs"
          ],
          "excludedCode": [
            "support.other.excluded.cs"
          ],
          "controlKeyword": [
            "keyword.control.cs"
          ],
          "operatorOverloaded": [
            "entity.name.function.member.overload.cs"
          ],
          "preprocessorText": [
            "meta.preprocessor.string.cs"
          ],
          "punctuation": [
            "punctuation.cs"
          ],
          "stringVerbatim": [
            "string.verbatim.cs"
          ],
          "stringEscapeCharacter": [
            "constant.character.escape.cs"
          ],
          "delegate": [
            "entity.name.type.delegate.cs"
          ],
          "module": [
            "entity.name.type.module.cs"
          ],
          "field": [
            "entity.name.variable.field.cs"
          ],
          "constant": [
            "variable.other.constant.cs"
          ],
          "extensionMethod": [
            "entity.name.function.extension.cs"
          ],
          "xmlDocCommentAttributeName": [
            "comment.documentation.attribute.name.cs"
          ],
          "xmlDocCommentAttributeQuotes": [
            "comment.documentation.attribute.quotes.cs"
          ],
          "xmlDocCommentAttributeValue": [
            "comment.documentation.attribute.value.cs"
          ],
          "xmlDocCommentCDataSection": [
            "comment.documentation.cdata.cs"
          ],
          "xmlDocCommentComment": [
            "comment.documentation.comment.cs"
          ],
          "xmlDocCommentDelimiter": [
            "comment.documentation.delimiter.cs"
          ],
          "xmlDocCommentEntityReference": [
            "comment.documentation.entityReference.cs"
          ],
          "xmlDocCommentName": [
            "comment.documentation.name.cs"
          ],
          "xmlDocCommentProcessingInstruction": [
            "comment.documentation.processingInstruction.cs"
          ],
          "xmlDocCommentText": [
            "comment.documentation.cs"
          ],
          "xmlLiteralAttributeName": [
            "entity.other.attribute-name.localname.xml"
          ],
          "xmlLiteralAttributeQuotes": [
            "string.quoted.double.xml"
          ],
          "xmlLiteralAttributeValue": [
            "meta.tag.xml"
          ],
          "xmlLiteralCDataSection": [
            "string.quoted.double.xml"
          ],
          "xmlLiteralComment": [
            "comment.block.xml"
          ],
          "xmlLiteralDelimiter": [
            "text.xml"
          ],
          "xmlLiteralEmbeddedExpression": [
            "meta.tag.xml"
          ],
          "xmlLiteralEntityReference": [
            "meta.tag.xml"
          ],
          "xmlLiteralName": [
            "entity.name.tag.localname.xml"
          ],
          "xmlLiteralProcessingInstruction": [
            "meta.tag.xml"
          ],
          "xmlLiteralText": [
            "text.xml"
          ],
          "regexComment": [
            "string.regexp.comment.cs"
          ],
          "regexCharacterClass": [
            "constant.character.character-class.regexp.cs"
          ],
          "regexAnchor": [
            "keyword.control.anchor.regexp.cs"
          ],
          "regexQuantifier": [
            "keyword.operator.quantifier.regexp.cs"
          ],
          "regexGrouping": [
            "punctuation.definition.group.regexp.cs"
          ],
          "regexAlternation": [
            "keyword.operator.or.regexp.cs"
          ],
          "regexText": [
            "string.regexp"
          ],
          "regexSelfEscapedCharacter": [
            "string.regexp.self-escaped-character.cs"
          ],
          "regexOtherEscape": [
            "string.regexp.other-escape.cs"
          ],
          "jsonComment": [
            "comment.line.double-slash.js"
          ],
          "jsonNumber": [
            "constant.numeric.json"
          ],
          "jsonString": [
            "string.quoted.double.json"
          ],
          "jsonKeyword": [
            "constant.language.json"
          ],
          "jsonText": [
            "string.quoted.double.json"
          ],
          "jsonOperator": [
            "string.quoted.double.json"
          ],
          "jsonPunctuation": [
            "punctuation.separator.dictionary.key-value.json"
          ],
          "jsonArray": [
            "punctuation.definition.array.begin.json"
          ],
          "jsonObject": [
            "punctuation.definition.dictionary.begin.json"
          ],
          "jsonPropertyName": [
            "support.type.property-name.json"
          ],
          "jsonConstructorName": [
            "support.type.property-name.json"
          ]
        }
      }
    ],
    "languages": [
      {
        "id": "aspnetcorerazor",
        "extensions": [
          ".cshtml",
          ".razor"
        ],
        "mimetypes": [
          "text/x-cshtml"
        ],
        "configuration": "./src/razor/language-configuration.json",
        "aliases": [
          "ASP.NET Razor"
        ]
      }
    ],
    "grammars": [
      {
        "language": "aspnetcorerazor",
        "scopeName": "text.aspnetcorerazor",
        "path": "./src/razor/syntaxes/aspnetcorerazor.tmLanguage.json"
      }
    ],
    "menus": {
      "commandPalette": [
        {
          "command": "dotnet.test.runTestsInContext",
          "when": "editorLangId == csharp && dotnet.server.activatedStandalone"
        },
        {
          "command": "dotnet.test.debugTestsInContext",
          "when": "editorLangId == csharp && dotnet.server.activatedStandalone"
        },
        {
          "command": "o.restart",
          "when": "config.dotnet.server.useOmnisharp"
        },
        {
          "command": "csharp.listProcess",
          "when": "false"
        },
        {
          "command": "csharp.listRemoteProcess",
          "when": "false"
        },
        {
          "command": "csharp.listRemoteDockerProcess",
          "when": "false"
        }
      ],
      "editor/title": [
        {
          "command": "extension.showRazorCSharpWindow",
          "when": "resourceLangId == aspnetcorerazor"
        },
        {
          "command": "extension.showRazorHtmlWindow",
          "when": "resourceLangId == aspnetcorerazor"
        },
        {
          "command": "razor.reportIssue",
          "when": "resourceLangId == aspnetcorerazor"
        }
      ],
      "editor/context": [
        {
          "command": "dotnet.test.runTestsInContext",
          "when": "editorLangId == csharp && dotnet.server.activatedStandalone",
          "group": "2_dotnet@1"
        },
        {
          "command": "dotnet.test.debugTestsInContext",
          "when": "editorLangId == csharp && dotnet.server.activatedStandalone",
          "group": "2_dotnet@2"
        }
      ]
    },
    "viewsWelcome": [
      {
        "view": "debug",
        "contents": "[Generate C# Assets for Build and Debug](command:dotnet.generateAssets)\n\nTo learn more about launch.json, see [Configuring launch.json for C# debugging](https://aka.ms/VSCode-CS-LaunchJson).",
        "when": "debugStartLanguage == csharp && !dotnet.debug.serviceBrokerAvailable"
      }
    ]
  }
}<|MERGE_RESOLUTION|>--- conflicted
+++ resolved
@@ -36,11 +36,7 @@
     }
   },
   "defaults": {
-<<<<<<< HEAD
     "roslyn": "4.8.0-1.23404.8",
-=======
-    "roslyn": "4.8.0-1.23403.6",
->>>>>>> 244dc154
     "omniSharp": "1.39.7",
     "razor": "7.0.0-preview.23328.2",
     "razorOmnisharp": "7.0.0-preview.23363.1"
